--- conflicted
+++ resolved
@@ -211,15 +211,9 @@
 DECLARE_DISPATCH(lstsq_fn, lstsq_stub);
 
 using triangular_solve_fn = void (*)(
-<<<<<<< HEAD
     const Tensor& /*A*/,
-    const Tensor& /*b*/,
-    const Tensor& /*infos*/,
-=======
-    Tensor& /*A*/,
-    Tensor& /*B*/,
+    const Tensor& /*B*/,
     bool /*left*/,
->>>>>>> cc4db352
     bool /*upper*/,
     TransposeType /*transpose*/,
     bool /*unitriangular*/);
