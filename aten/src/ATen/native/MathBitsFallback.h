#include <ATen/ATen.h>
#include <ATen/core/dispatch/Dispatcher.h>
#include <ATen/core/op_registration/op_registration.h>
#include <ATen/native/UnaryOps.h>
#include <ATen/NativeFunctions.h>
#include <ATen/native/Resize.h>
#include <c10/util/irange.h>
#include <torch/library.h>

namespace at {
namespace native {
// This fallback should only be used for operations that are self inverse and have a corresponding tensor
// bit (internally implemented using DispatchKey) to maintain the state on tensor using tensor bit.
// Currently there are two tensor bits that trigger this fallback: conjugate bit and negative bit.
// Conjugate bit is set on a tensor when `.conj()` is called and neg bit is set on a tensor when `.conj().imag` is called.

// NOTE: To use this fallback, `clone` and `copy_` should fully understand and be able to correctly handle the semantic of your math bit.
struct MathOpFallback {
  MathOpFallback(DispatchKey key_, string op_name_) : key(key_), op_name(op_name_) {}
  virtual bool is_bit_set(const Tensor&) = 0;
<<<<<<< HEAD
  virtual void _set_bit(const Tensor&, bool) = 0;
  // materializes the bit, i.e., returns a new tensor tensor containing the true output
  // (after performing the math operation corresponding to the tensor bit) if the bit is set to 1
  // else returns self.
  virtual Tensor resolve_bit(const Tensor&) = 0;
  // in-place operation corresponding to the math op represented by the bit. Im the future if this class
  // is generalized for ops that are not self inverse, then this must be replaced by op_inverse_inplace
  virtual Tensor& math_op_(Tensor&) = 0;
  void generic_fallback_impl(const c10::OperatorHandle& op, DispatchKeySet dispatch_keys, torch::jit::Stack* stack, bool only_handle_mut_args) {
    // Situations to handle:
    //  1. Out-of-place operation.  Easy: materialize all inputs and
    //     call it a day.
    //  2. Inplace operation.  Desugar x.add_(2) into x.conj_().add_(2).conj_().
    //     Materialize other inputs as in (1).
    //  3. out= operation.  Desugar add(x, 2, out=y) into y.copy_(add(x, 2))
    //  Materialize other inputs as in (1).
    //
    //  It is important to be able to tell if we READ from an argument and if we
    //  WRITE from an argument.  Conservative approach is to assume that we always
    //  READ from an argument, but in out-of-place operations you can skip
    //  conjugating inputs on entry that never get used.  In current schema we
    //  can't easily tell if inplace situation has happened, so don't do it.
=======
  void fallback_impl(const c10::OperatorHandle& op, DispatchKeySet dispatch_keys, torch::jit::Stack* stack) {
    /*
      Situations to handle:
        1. Out-of-place operation.  Easy: materialize all inputs and
          call it a day.
        2. Inplace operation.  Desugar x.add_(2) into x.conj_().add_(2).conj_().
          Materialize other inputs as in (1).
        3. out= operation.  Desugar add(x, 2, out=y) into y.copy_(add(x, 2))
        Materialize other inputs as in (1).

        It is important to be able to tell if we READ from an argument and if we
        WRITE to an argument.  Conservative approach is to assume that we always
        READ from an argument, but in out= operations you can skip
        conjugating inputs on entry that never get used. In the current schema we
        can't easily tell if the operation is in in-place or out= operation.
>>>>>>> 921ec78e

        Note:
        1. Mutable tensorlists containing tensors whose math bit set to true are disallowed.
        2. Mutable tensors with math bit set to true are unconditionally cloned to ensure
           correct behavior in the case when the mutable tensor shares memory with non mutable arguments.

           If we were to in-place resolve the math bit for mutable inputs, then the non-mutable inputs sharing partial or full memory
           with these mutable inputs would read into wrong values in the following cases:
           1. Non mutable inputs have their math bit set to false.
           2. Math bit for mutable input(s) is resolved before the non mutable inputs (with bit set to true and sharing memory
              with one or more mutable arg(s)) are cloned.
           At the end, the final value of the mutable arguments from the stack are copied into the original input mutable tensor inputs.
    */
    const auto& arguments = op.schema().arguments();
    const auto num_arguments = arguments.size();
    const auto stack_start = stack->size() - num_arguments;

    c10::optional<bool> is_write;
    for (const auto i : c10::irange(num_arguments)) {
      // Three possible states:
      // 1. alias_info has no value --> out-of-place operation
      // 2. alias_info does have a value, alias_info->is_write=True --> in-place or out= operation
      // 3. alias_info does have a value, alias_info->is_write=False --> view operation
      const AliasInfo* alias_info = arguments[i].alias_info();
      if (alias_info != nullptr) {
        if (is_write.has_value()) {
          TORCH_CHECK(*is_write == alias_info->isWrite(),
            "Unsupported operator for ", op_name, " fallback: ", op.schema().name(),
            op_name, " fallback doesn't work for operators with a mix "
            "mutable and non-mutable inputs that alias with outputs, "
            "this must be implemented manually.  "
            "If you got this error on a core op, please report a bug to PyTorch.");
        } else {
          is_write = alias_info->isWrite();
        }
      }
    }

    if (is_write.has_value() && !*is_write) {
      // We assume that view operators automatically handle the math bit
      // correctly by propagating the dispatch key in key_set.
      // This is not necessarily always right, so you should test these cases.
      op.redispatchBoxed(dispatch_keys & c10::DispatchKeySet(DispatchKeySet::FULL_AFTER, key), stack);
      return;
    }

    // Mutable inputs with math bit set to True and their clones
    std::vector<std::pair<Tensor, Tensor>> mutable_inputs_with_their_clones;
    for (const auto i : c10::irange(num_arguments)) {
      auto& ivalue = (*stack)[stack_start + i];
      if (!(ivalue.isTensor() || ivalue.isTensorList())) {
        continue;
      }
      const auto& argument = arguments[i];
      bool mut_arg = false;
      if (argument.alias_info()) {
        // Was already tested by is_write loop above
        TORCH_INTERNAL_ASSERT_DEBUG_ONLY(argument.alias_info()->isWrite());
        mut_arg = true;
      }
      if (ivalue.isTensor()) {
        if (!is_bit_set(ivalue.toTensor())) {
          continue;
        }
        auto tensor = std::move(ivalue).toTensor();
        TORCH_CHECK_NOT_IMPLEMENTED(!tensor.is_meta(), op_name, " fallback does not support meta tensors.");
        auto resolved_tensor = at::clone(tensor);
        if (mut_arg) {
<<<<<<< HEAD
          // TODO: This is a waste if the argument is write only
          _set_bit(tensor, false);
          math_op_(tensor);
          mutable_inputs.emplace_back(tensor);
        } else if (!only_handle_mut_args) {
          tensor = resolve_bit(tensor);
=======
          TORCH_CHECK(mutable_inputs_with_their_clones.empty(), op_name, " fallback does not support operators with more than one mutable tensors with ",
            op_name, "bit set to true.");
          mutable_inputs_with_their_clones.emplace_back(std::make_pair(std::move(tensor), resolved_tensor));
>>>>>>> 921ec78e
        }
        (*stack)[stack_start + i] = std::move(resolved_tensor);
      } else if (ivalue.isTensorList()) {
        auto tensors = std::move(ivalue).toTensorList();
<<<<<<< HEAD
        if (mut_arg) {
          for(const auto j : c10::irange(tensors.size())) {
            Tensor t = tensors[j];
            _set_bit(t, false);
            math_op_(t);
            mutable_inputs.emplace_back(t);
          }
        } else if (!only_handle_mut_args){
          for(const auto j : c10::irange(tensors.size())) {
            tensors[j] = resolve_bit(tensors[j]);
=======
        for(const auto j : c10::irange(tensors.size())) {
          const auto& tensor = tensors[j];
          if (!is_bit_set(tensor)) {
            continue;
>>>>>>> 921ec78e
          }
          TORCH_CHECK(!mut_arg, " fallback doesn't currently support mutable TensorLists with ",
              op_name, " inputs. Please materialize all the ", op_name, " input tensor(s) in the mutable TensorList inputs before calling ",
              op.schema().name());
          tensors[j] = at::clone(tensor);
        }
        (*stack)[stack_start + i] = std::move(tensors);
      }
    }

    op.redispatchBoxed(dispatch_keys & c10::DispatchKeySet(DispatchKeySet::FULL_AFTER, key), stack);

    TORCH_INTERNAL_ASSERT(mutable_inputs_with_their_clones.size() <= 1);

    for (std::pair<Tensor, Tensor> mut_tensors: mutable_inputs_with_their_clones) {
      auto& mutable_input =  mut_tensors.first;
      auto& cloned_mutable_input =  mut_tensors.second;
      auto& ivalue = (*stack)[stack_start];
      auto returned_output = std::move(ivalue).toTensor();

      // sanity check to ensure that the tensor in stack aliases the cloned_mutable_input
      TORCH_INTERNAL_ASSERT(cloned_mutable_input.is_same(returned_output));

      // necessary for out= arg
      at::native::resize_output(mutable_input, returned_output.sizes());

      mutable_input.copy_(returned_output);
      (*stack)[stack_start] = std::move(mutable_input);
    }
  }
  void fallback_impl(const c10::OperatorHandle& op, DispatchKeySet dispatch_keys, torch::jit::Stack* stack) {
    generic_fallback_impl(op, dispatch_keys, stack, false);
  }
  // only resolves conjugation for the mutable args
  void linalg_fallback(const c10::OperatorHandle& op, DispatchKeySet dispatch_keys, torch::jit::Stack* stack) {
    generic_fallback_impl(op, dispatch_keys, stack, true);
  }

  virtual ~MathOpFallback() = default;

  DispatchKey key;
  string op_name;
};
}
}// namespace at<|MERGE_RESOLUTION|>--- conflicted
+++ resolved
@@ -18,30 +18,6 @@
 struct MathOpFallback {
   MathOpFallback(DispatchKey key_, string op_name_) : key(key_), op_name(op_name_) {}
   virtual bool is_bit_set(const Tensor&) = 0;
-<<<<<<< HEAD
-  virtual void _set_bit(const Tensor&, bool) = 0;
-  // materializes the bit, i.e., returns a new tensor tensor containing the true output
-  // (after performing the math operation corresponding to the tensor bit) if the bit is set to 1
-  // else returns self.
-  virtual Tensor resolve_bit(const Tensor&) = 0;
-  // in-place operation corresponding to the math op represented by the bit. Im the future if this class
-  // is generalized for ops that are not self inverse, then this must be replaced by op_inverse_inplace
-  virtual Tensor& math_op_(Tensor&) = 0;
-  void generic_fallback_impl(const c10::OperatorHandle& op, DispatchKeySet dispatch_keys, torch::jit::Stack* stack, bool only_handle_mut_args) {
-    // Situations to handle:
-    //  1. Out-of-place operation.  Easy: materialize all inputs and
-    //     call it a day.
-    //  2. Inplace operation.  Desugar x.add_(2) into x.conj_().add_(2).conj_().
-    //     Materialize other inputs as in (1).
-    //  3. out= operation.  Desugar add(x, 2, out=y) into y.copy_(add(x, 2))
-    //  Materialize other inputs as in (1).
-    //
-    //  It is important to be able to tell if we READ from an argument and if we
-    //  WRITE from an argument.  Conservative approach is to assume that we always
-    //  READ from an argument, but in out-of-place operations you can skip
-    //  conjugating inputs on entry that never get used.  In current schema we
-    //  can't easily tell if inplace situation has happened, so don't do it.
-=======
   void fallback_impl(const c10::OperatorHandle& op, DispatchKeySet dispatch_keys, torch::jit::Stack* stack) {
     /*
       Situations to handle:
@@ -57,7 +33,6 @@
         READ from an argument, but in out= operations you can skip
         conjugating inputs on entry that never get used. In the current schema we
         can't easily tell if the operation is in in-place or out= operation.
->>>>>>> 921ec78e
 
         Note:
         1. Mutable tensorlists containing tensors whose math bit set to true are disallowed.
@@ -126,39 +101,17 @@
         TORCH_CHECK_NOT_IMPLEMENTED(!tensor.is_meta(), op_name, " fallback does not support meta tensors.");
         auto resolved_tensor = at::clone(tensor);
         if (mut_arg) {
-<<<<<<< HEAD
-          // TODO: This is a waste if the argument is write only
-          _set_bit(tensor, false);
-          math_op_(tensor);
-          mutable_inputs.emplace_back(tensor);
-        } else if (!only_handle_mut_args) {
-          tensor = resolve_bit(tensor);
-=======
           TORCH_CHECK(mutable_inputs_with_their_clones.empty(), op_name, " fallback does not support operators with more than one mutable tensors with ",
             op_name, "bit set to true.");
           mutable_inputs_with_their_clones.emplace_back(std::make_pair(std::move(tensor), resolved_tensor));
->>>>>>> 921ec78e
         }
         (*stack)[stack_start + i] = std::move(resolved_tensor);
       } else if (ivalue.isTensorList()) {
         auto tensors = std::move(ivalue).toTensorList();
-<<<<<<< HEAD
-        if (mut_arg) {
-          for(const auto j : c10::irange(tensors.size())) {
-            Tensor t = tensors[j];
-            _set_bit(t, false);
-            math_op_(t);
-            mutable_inputs.emplace_back(t);
-          }
-        } else if (!only_handle_mut_args){
-          for(const auto j : c10::irange(tensors.size())) {
-            tensors[j] = resolve_bit(tensors[j]);
-=======
         for(const auto j : c10::irange(tensors.size())) {
           const auto& tensor = tensors[j];
           if (!is_bit_set(tensor)) {
             continue;
->>>>>>> 921ec78e
           }
           TORCH_CHECK(!mut_arg, " fallback doesn't currently support mutable TensorLists with ",
               op_name, " inputs. Please materialize all the ", op_name, " input tensor(s) in the mutable TensorList inputs before calling ",
@@ -189,13 +142,6 @@
       (*stack)[stack_start] = std::move(mutable_input);
     }
   }
-  void fallback_impl(const c10::OperatorHandle& op, DispatchKeySet dispatch_keys, torch::jit::Stack* stack) {
-    generic_fallback_impl(op, dispatch_keys, stack, false);
-  }
-  // only resolves conjugation for the mutable args
-  void linalg_fallback(const c10::OperatorHandle& op, DispatchKeySet dispatch_keys, torch::jit::Stack* stack) {
-    generic_fallback_impl(op, dispatch_keys, stack, true);
-  }
 
   virtual ~MathOpFallback() = default;
 
