--- conflicted
+++ resolved
@@ -1568,49 +1568,15 @@
 
 // ~~~~~~~~~~~~~~~~~~~~~~~~~~~~~~~~~~~~ qr ~~~~~~~~~~~~~~~~~~~~~~~~~~~~~~~~~~~~~~~
 
-<<<<<<< HEAD
-template <typename scalar_t>
-static void apply_geqrf(Tensor& self, Tensor& tau, int64_t m, int64_t n) {
-#ifndef USE_LAPACK
-  AT_ERROR("qr: LAPACK library not found in compilation");
-#else
-  using value_t = typename c10::scalar_value_type<scalar_t>::type;
-  auto self_data = self.data_ptr<scalar_t>();
-  auto tau_data = tau.data_ptr<scalar_t>();
-  auto self_matrix_stride = matrixStride(self);
-  auto tau_stride = tau.size(-1);
-  auto batch_size = batchCount(self);
-
-  int info;
-  // Run once, first to get the optimum work size.
-  // Since we deal with batches of matrices with the same dimensions, doing this outside
-  // the loop saves (batch_size - 1) workspace queries which would provide the same result
-  // and (batch_size - 1) calls to allocate and deallocate workspace using at::empty()
-  int lwork = -1;
-  scalar_t wkopt;
-  lapackGeqrf<scalar_t>(m, n, self_data, m, tau_data, &wkopt, lwork, &info);
-  TORCH_INTERNAL_ASSERT_DEBUG_ONLY(info == 0);
-  lwork = std::max<int>(1, real_impl<scalar_t, value_t>(wkopt));
-  Tensor work = at::empty({lwork}, self.options());
-=======
 // NOLINTNEXTLINE(cppcoreguidelines-avoid-non-const-global-variables)
 DEFINE_DISPATCH(geqrf_stub);
 
 static void geqrf_out_helper(const Tensor& input, const Tensor& QR, const Tensor& tau) {
   TORCH_INTERNAL_ASSERT(input.dim() >= 2);
->>>>>>> ea75b1ee
 
   TORCH_INTERNAL_ASSERT(input.scalar_type() == QR.scalar_type());
   TORCH_INTERNAL_ASSERT(input.device() == QR.device());
 
-<<<<<<< HEAD
-    // now compute the actual R and TAU
-    lapackGeqrf<scalar_t>(m, n, self_working_ptr, m, tau_working_ptr, work.data_ptr<scalar_t>(), lwork, &info);
-
-    // info from lapackGeqrf only reports if the i-th parameter is wrong
-    // so we don't need to check it all the time
-    TORCH_INTERNAL_ASSERT_DEBUG_ONLY(info == 0);
-=======
   TORCH_INTERNAL_ASSERT(input.scalar_type() == tau.scalar_type());
   TORCH_INTERNAL_ASSERT(input.device() == tau.device());
 
@@ -1618,7 +1584,6 @@
   if (QR.numel() == 0) {
     QR.resize_as_(input.transpose(-2, -1), MemoryFormat::Contiguous);
     QR.transpose_(-2, -1); // make Fortran-contiguous
->>>>>>> ea75b1ee
   }
 
   auto expected_batch_tau_shape = IntArrayRef(input.sizes().data(), input.dim() - 2).vec(); // input.shape[:-2]
@@ -1640,15 +1605,8 @@
   geqrf_stub(input.device().type(), QR, tau);
 }
 
-<<<<<<< HEAD
-std::tuple<Tensor, Tensor> _linalg_qr_helper_cpu(const Tensor& self, std::string mode) {
-  bool compute_q, reduced;
-  std::tie(compute_q, reduced) = _parse_qr_mode(mode);
-  int64_t m = self.size(-2), n = self.size(-1);
-=======
 std::tuple<Tensor&, Tensor&> geqrf_out(const Tensor& input, Tensor& QR, Tensor& tau) {
   TORCH_CHECK(input.dim() >= 2, "torch.geqrf: input must have at least 2 dimensions.");
->>>>>>> ea75b1ee
 
   checkSameDevice("torch.geqrf", QR, input, "a"); // 'a' is used in documentation and native_functions.yml
   checkSameDevice("torch.geqrf", tau, input, "tau");
@@ -1772,11 +1730,6 @@
   QR.copy_(input);
   geqrf_stub(input.device().type(), QR, tau);
 
-<<<<<<< HEAD
-  AT_DISPATCH_FLOATING_AND_COMPLEX_TYPES(self.scalar_type(), "qr_cpu", [&]{
-    apply_geqrf<scalar_t>(q_working_copy, tau_working_copy, m, n);
-  });
-=======
   // this is for mode='r'
   if (!compute_q) {
     // if m > n we used a temporary tensor to store the result of geqrf
@@ -1786,7 +1739,6 @@
     R.triu_();
     return;
   }
->>>>>>> ea75b1ee
 
   // if Q tensor was used for geqrf copy the result for R from QR
   if (m > n && reduced_mode) {
@@ -1796,12 +1748,6 @@
   }
   R.triu_();
 
-<<<<<<< HEAD
-  // Next perform ORGQR for Q using the results (both raw R and TAU) from GEQRF
-  orgqr_stub(q_working_copy.device().type(), q_working_copy, tau_working_copy, n_columns_q);
-
-  return std::make_tuple(q_working_copy.narrow(-1, 0, n_columns_q), R);
-=======
   // Next perform ORGQR for Q using the result from GEQRF
   orgqr_stub(input.device().type(), const_cast<Tensor&>(Q), tau);
 }
@@ -1835,7 +1781,6 @@
   linalg_qr_out_helper(input, Q, R, compute_q, reduced_mode);
 
   return std::make_tuple(Q, R);
->>>>>>> ea75b1ee
 }
 
 std::tuple<Tensor,Tensor> linalg_qr(const Tensor& self, std::string mode) {
@@ -1917,12 +1862,7 @@
   // orgqr_stub (apply_orgqr) performs calculations in-place and result must be a copy of input
   result.copy_(input);
 
-<<<<<<< HEAD
-  auto n = input.size(-1);
-  result = orgqr_stub(result.device().type(), result, tau_, n);
-=======
   result = orgqr_stub(result.device().type(), result, tau_);
->>>>>>> ea75b1ee
   return result;
 }
 
@@ -3200,173 +3140,12 @@
     solution.zero_();
   }
 
-<<<<<<< HEAD
-/*
-  Solves a least squares problem. That is minimizing the squared Frobenius norm of |B - A X|.
-
-  Input args:
-  * 'input' - Tensor containing batches of m-by-n matrix A.
-  * 'other' - Tensor containing batches of max(m, n)-by-nrhs matrix B.
-  * 'cond' - relative tolerance for determining rank of A.
-  * 'driver' - the name of the LAPACK driver that is used to compute the solution.
-  Output args (modified in-place):
-  * 'solution' - Tensor to store the solution matrix X.
-  * 'residuals' - Tensor to store values of the residual sum of squares for each column of the solution.
-  * 'rank' - Tensor to store the rank of A.
-  * 'singular_values' - Tensor to store the singular values of A.
-  * 'infos' - Tensor to store error codes of linear algebra math library.
-
-  For further details, please see the LAPACK documentation for GELS/GELSY/GELSS/GELSD routines.
-*/
-static void linalg_lstsq_out_info(
-    Tensor& solution,
-    Tensor& residuals,
-    Tensor& rank,
-    Tensor& singular_values,
-    Tensor& infos,
-    const Tensor& input,
-    const Tensor& other,
-    double rcond,
-    std::string& driver) {
-  // These internal asserts make explicit the assumptions in the implementation
-  // Error check with the actual error messages are done on the higher level of
-  // the hierarchy of calls
-  TORCH_INTERNAL_ASSERT(input.dim() >= 2);
-  TORCH_INTERNAL_ASSERT(other.dim() >= 1);
-
-  auto dim_diff = input.dim() - other.dim();
-  TORCH_INTERNAL_ASSERT(0 <= dim_diff && dim_diff <= 1);
-
-  TORCH_INTERNAL_ASSERT(input.scalar_type() == other.scalar_type());
-  TORCH_INTERNAL_ASSERT(input.device() == other.device());
-
-  TORCH_INTERNAL_ASSERT(solution.scalar_type() == input.scalar_type());
-  TORCH_INTERNAL_ASSERT(solution.device() == input.device());
-
-  TORCH_INTERNAL_ASSERT(residuals.device() == input.device());
-
-  TORCH_INTERNAL_ASSERT(rank.scalar_type() == at::kLong);
-  TORCH_INTERNAL_ASSERT(rank.device() == input.device());
-
-  auto real_dtype = toValueType(input.scalar_type());
-  TORCH_INTERNAL_ASSERT(singular_values.scalar_type() == real_dtype);
-  TORCH_INTERNAL_ASSERT(singular_values.device() == input.device());
-
-  TORCH_INTERNAL_ASSERT(infos.scalar_type() == at::kInt);
-  TORCH_INTERNAL_ASSERT(infos.device() == input.device());
-  TORCH_INTERNAL_ASSERT(infos.numel() == std::max<int64_t>(1, batchCount(input)));
-  TORCH_INTERNAL_ASSERT(infos.is_contiguous());
-
-  bool vector_case = linalg_solve_is_vector_rhs(input, other);
-  // we need to unsqueeze 'other' because 2-dimensional tensors are expected in the implementation
-  Tensor other_2d = vector_case ? other.unsqueeze(-1) : other;
-
-  TORCH_INTERNAL_ASSERT(input.size(-2) == other_2d.size(-2));
-
-  std::vector<int64_t> expected_solution_shape = broadcast_batch_size(input, other_2d, input.dim() - 2);
-  // the actual shape of the solution returned is (*, n,) or (*, n, nrhs)
-  // but LAPACK requires extra dimensions to store raw residuals
-  // so the expected shape is (*, max(m, n),) or (*, max(m, n), nrhs)
-  auto m = input.size(-2);
-  auto n = input.size(-1);
-  auto nrhs = other.size(-1);
-  expected_solution_shape.push_back(std::max(m, n));
-  if (!vector_case) {
-    expected_solution_shape.push_back(nrhs);
-  }
-
-  // if 'solution' has no elements we can modify it
-  if (solution.numel() == 0) {
-    if (vector_case) {
-      solution.resize_(expected_solution_shape, MemoryFormat::Contiguous);
-    } else {
-      auto shape_transposed = expected_solution_shape;
-      std::swap(shape_transposed.end()[-1], shape_transposed.end()[-2]);
-      solution.resize_(shape_transposed, MemoryFormat::Contiguous);
-      solution.transpose_(-2, -1);
-    }
-  }
-
-  // if 'solution' is non-empty it must have the expected shape
-  TORCH_INTERNAL_ASSERT(solution.sizes().equals(expected_solution_shape));
-
-  // 'solution' must be in batched column major order (Fortran contiguous) for 2D inputs
-  // or C contiguous for 1D input
-  if (vector_case) {
-    TORCH_INTERNAL_ASSERT(solution.is_contiguous());
-  } else {
-    TORCH_INTERNAL_ASSERT(solution.transpose(-2, -1).is_contiguous());
-  }
-
-  // for 1-dimensional 'other', we need to unsqueeze the 'solution' before passing to "apply_solve"
-  if (vector_case) {
-    solution = solution.unsqueeze_(-1);
-  }
-
-  // _linalg_lstsq_helper_ performs calculations in-place and 'solution' must be a copy of other_2d
-  solution.narrow(-2, 0, other_2d.size(-2)).copy_(other_2d);
-
-  // if 'rank' is empty we might resize it
-  auto input_batch_shape = IntArrayRef(input.sizes().cbegin(), input.sizes().cend() - 2);
-  if (rank.numel() == 0 && driver != "gels") { // gels driver doesn't set 'rank'
-    rank.resize_(input_batch_shape, MemoryFormat::Contiguous);
-  }
-
-  // if 'rank' is non-empty it must have the expected shape and be contiguous
-  if (driver != "gels") {
-    TORCH_INTERNAL_ASSERT(rank.sizes().equals(input_batch_shape));
-    TORCH_INTERNAL_ASSERT(rank.is_contiguous());
-  }
-
-  // if 'singular_values' is empty we might resize it
-  auto singular_values_shape = input_batch_shape.vec();
-  singular_values_shape.push_back(std::min(m, n));
-  if (singular_values.numel() == 0 && (driver == "gelsd" || driver == "gelss")) {
-    singular_values.resize_(singular_values_shape, MemoryFormat::Contiguous);
-  }
-
-  // if 'singular_values' is non-empty it must have the expected shape and be contiguous
-  if (driver == "gelsd" || driver == "gelss") {
-    TORCH_INTERNAL_ASSERT(singular_values.sizes().equals(singular_values_shape));
-    TORCH_INTERNAL_ASSERT(singular_values.is_contiguous());
-  }
-
-  // 'input' is modified in-place so we need a column-major copy
-  auto input_working_copy = copyBatchedColumnMajor(input);
-
-  // now the actual call that computes the result in-place (apply_lstsq)
-  at::_lstsq_helper_(solution, rank, singular_values, infos, input_working_copy, rcond, driver);
-
-  if (m > n && driver != "gelsy") {
-    // LAPACK stores residuals data for postprocessing in rows n:(m-n)
-    auto raw_residuals = solution.narrow(/*dim=*/-2, /*start=*/n, /*length*/m - n);
-    if (raw_residuals.is_complex()) {
-      raw_residuals.mul_(raw_residuals.conj());
-      raw_residuals = at::real(raw_residuals);
-    } else {
-      raw_residuals.pow_(2);
-    }
-    at::sum_out(residuals, raw_residuals, /*dim=*/-2, /*keepdim=*/false, /*dtype*/real_dtype);
-  }
-  solution = solution.narrow(/*dim=*/-2, /*start=*/0, /*length*/n);
-  if (m == 0) {
-    solution.zero_();
-  }
-
   // for 1-dimensional 'other', we need to squeeze the solution after "apply_lstsq"
   if (vector_case) {
     solution = solution.squeeze_(-1);
   }
 }
 
-=======
-  // for 1-dimensional 'other', we need to squeeze the solution after "apply_lstsq"
-  if (vector_case) {
-    solution = solution.squeeze_(-1);
-  }
-}
-
->>>>>>> ea75b1ee
 static std::string get_default_lstsq_driver(c10::optional<std::string> driver, const Tensor& input) {
   // if `driver` is empty, we set driver_str to "gels" if working with CUDA tensors,
   // otherwise to "gelsy" driver.
@@ -3417,7 +3196,6 @@
       input.scalar_type(),
       " and other's dtype ",
       other.scalar_type());
-<<<<<<< HEAD
 
   auto dim_diff = input.dim() - other.dim();
   TORCH_CHECK(
@@ -3454,10 +3232,9 @@
   std::string driver_name = get_default_lstsq_driver(driver, input);
 
   // set default rcond value
-  // TODO: Change this to match non-legacy NumPy behaviour
-  double rcond_value = rcond.has_value() && (rcond.value() > 0)
+  double rcond_value = rcond.has_value()
     ? rcond.value()
-    : _get_epsilon(c10::toValueType(input.scalar_type()));
+    : _get_epsilon(c10::toValueType(input.scalar_type())) * std::max<int64_t>(input.size(-2), input.size(-1));
 
   auto infos = at::zeros({std::max<int64_t>(1, batchCount(input))}, input.options().dtype(kInt));
 
@@ -3529,172 +3306,6 @@
   bool copy_needed = (solution.numel() != 0 && !is_solution_batched_column_major);
   copy_needed |= !solution_input_same_type;  // or solution does not have the same dtype as input
   copy_needed |= (solution.numel() != 0 && !solution_equal_expected_shape); // or solution does not have the expected shape
-
-  copy_needed |= !rank_equal_expected_type;
-  copy_needed |= (rank.numel() != 0 && !rank_equal_expected_shape);
-  copy_needed |= (rank.numel() != 0 && !rank_is_contiguous);
-
-  copy_needed |= !singular_values_equal_expected_type;
-  copy_needed |= (singular_values.numel() != 0 && !singular_values_equal_expected_shape);
-  copy_needed |= (singular_values.numel() != 0 && !singular_values_is_contiguous);
-
-  if (copy_needed) { // we have to allocate temporary tensors
-    Tensor solution_tmp = at::empty({0}, input.options());
-    Tensor residuals_tmp = at::empty({0}, input.options().dtype(real_dtype));
-    Tensor rank_tmp = at::empty({0}, input.options().dtype(at::kLong));
-    Tensor singular_values_tmp = at::empty({0}, input.options().dtype(real_dtype));
-
-    linalg_lstsq_out_info(solution_tmp, residuals_tmp, rank_tmp, singular_values_tmp, infos, input, other, rcond_value, driver_name);
-
-    at::native::resize_output(solution, solution_tmp.sizes());
-    solution.copy_(solution_tmp);
-
-    at::native::resize_output(residuals, residuals_tmp.sizes());
-    residuals.copy_(residuals_tmp);
-
-    at::native::resize_output(rank, rank_tmp.sizes());
-    rank.copy_(rank_tmp);
-
-    at::native::resize_output(singular_values, singular_values_tmp.sizes());
-    singular_values.copy_(singular_values_tmp);
-  } else {
-    // else use the provided output storage directly
-    linalg_lstsq_out_info(solution, residuals, rank, singular_values, infos, input, other, rcond_value, driver_name);
-  }
-
-  if (infos.numel() > 1) {
-    batchCheckErrors(infos, "torch.linalg.lstsq");
-  } else {
-    singleCheckErrors(infos.item<int64_t>(), "torch.linalg.lstsq");
-  }
-
-  return std::tuple<Tensor&, Tensor&, Tensor&, Tensor&>(solution, residuals, rank, singular_values);
-}
-
-std::tuple<Tensor, Tensor, Tensor, Tensor> linalg_lstsq(
-    const Tensor& input, const Tensor& other,
-    c10::optional<double> rcond,
-    c10::optional<std::string> driver) {
-  Tensor solution = at::empty({0}, input.options());
-  Tensor residuals = at::empty({0}, input.options().dtype(toValueType(input.scalar_type())));
-  Tensor rank = at::empty({0}, input.options().dtype(at::kLong));
-  Tensor singular_values = at::empty({0}, input.options().dtype(toValueType(input.scalar_type())));
-  std::tie(solution, residuals, rank, singular_values) =
-      at::linalg_lstsq_outf(input, other, rcond, driver, solution, residuals, rank, singular_values);
-  return std::make_tuple(solution, residuals, rank, singular_values);
-}
-=======
-
-  auto dim_diff = input.dim() - other.dim();
-  TORCH_CHECK(
-      0 <= dim_diff && dim_diff <= 1,
-      "torch.linalg.lstsq: input.dim() must be greater or equal to other.dim() and (input.dim() - other.dim()) <= 1");
-  Tensor other_2d = dim_diff ? other.unsqueeze(-1) : other;
-  TORCH_CHECK(
-      input.size(-2) == other_2d.size(-2),
-      dim_diff ? "torch.linalg.lstsq: input.size(-2) should match other.size(-1)"
-               : "torch.linalg.lstsq: input.size(-2) should match other.size(-2)");
-
-  checkSameDevice("torch.linalg.lstsq", other, input, "other");
-  checkSameDevice("torch.linalg.lstsq", solution, input, "solution");
-  checkSameDevice("torch.linalg.lstsq", residuals, input, "residuals");
-  checkSameDevice("torch.linalg.lstsq", rank, input, "rank");
-  checkSameDevice("torch.linalg.lstsq", singular_values, input, "singular_values");
-
-  // 'solution' is expected to have same dtype as input
-  checkLinalgCompatibleDtype("torch.linalg.lstsq", solution, input, "solution");
-
-  // 'residuals' is expected to have real float dtype
-  ScalarType real_dtype = c10::toValueType(input.scalar_type());
-  checkLinalgCompatibleDtype("torch.linalg.lstsq", residuals.scalar_type(), real_dtype, "solution");
-
-  // 'rank' is expected to have integer dtype
-  // actual LAPACK calls use int32_t type for rank, but we promote it to int64_t
-  // to be consistent with torch.linalg.matrix_rank output dtype
-  ScalarType rank_expected_type = ScalarType::Long;
-  checkLinalgCompatibleDtype("torch.linalg.lstsq", rank.scalar_type(), rank_expected_type, "rank");
-
-  // 'singular_values' is expected to have real float dtype
-  checkLinalgCompatibleDtype("torch.linalg.lstsq", singular_values.scalar_type(), real_dtype, "singular_values");
-
-  std::string driver_name = get_default_lstsq_driver(driver, input);
-
-  // set default rcond value
-  double rcond_value = rcond.has_value()
-    ? rcond.value()
-    : _get_epsilon(c10::toValueType(input.scalar_type())) * std::max<int64_t>(input.size(-2), input.size(-1));
-
-  auto infos = at::zeros({std::max<int64_t>(1, batchCount(input))}, input.options().dtype(kInt));
-
-  // now check whether the provided output tensors can be used directly
-
-  // Two types of 'other' tensors are supported:
-  // - 1-dimensional (1D) tensor or batch of 1D tensors (vector case)
-  // - 2-dimensional (2D) tensor or batch of 2D tensors (matrix case)
-  // original torch.lstsq supported only the matrix case, while NumPy works for both cases
-  // for the batched input we need to be able to distinguish them
-  // auto expected_batched_rhs_shape = IntArrayRef(input.sizes().data(), input.dim() - 1); // input.shape[:-1]
-  // bool vector_case = other.dim() == 1 || (input.dim() - 1 == other.dim() && other.sizes().equals(expected_batched_rhs_shape));
-  bool vector_case = linalg_solve_is_vector_rhs(input, other);
-
-  // provided output tensor can be used directly if:
-  // 1. the shape matches the expected shape
-  // 2. the dtype matches the expected dtype
-  // 3. the tensor is contiguous
-
-  // Checks for the 'solution' tensor
-  std::vector<int64_t> expected_solution_shape = broadcast_batch_size(input, other_2d, input.dim() - 2);
-  // the actual shape of the shape of the solution returned in (*, n,) or (*, n, nrhs)
-  // but LAPACK requires extra dimensions so the expected shape is (*, max(m, n),) or (*, max(m, n), nrhs)
-  expected_solution_shape.push_back(std::max(input.size(-1), input.size(-2)));
-  if (!vector_case && other.dim() > 2) {
-    expected_solution_shape.push_back(other.size(-1));
-  }
-
-  bool solution_equal_expected_shape = solution.sizes().equals(expected_solution_shape);
-  bool solution_input_same_type = (solution.scalar_type() == input.scalar_type());
-
-  bool is_solution_batched_column_major = false;
-  if (vector_case) {
-    is_solution_batched_column_major = solution.is_contiguous();
-  } else if (!vector_case && solution.dim() >= 2) {
-    is_solution_batched_column_major = solution.transpose(-2, -1).is_contiguous();
-  }
-
-  // 'residuals' is not checked here because at::sum_out(residuals, ...) does that
-
-  auto input_batch_shape = IntArrayRef(input.sizes().cbegin(), input.sizes().cend() - 2);
-
-  // Checks for the 'rank' tensor
-  // rank is a scalar value for each matrix in the batch so
-  // rank's expected shape is equal to input.shape[0:input.ndim-2]
-  bool rank_equal_expected_shape = true;
-  bool rank_equal_expected_type = true;
-  bool rank_is_contiguous = true;
-  if (driver_name != "gels") { // gels driver doesn't set 'rank'
-    rank_equal_expected_shape = rank.sizes().equals(input_batch_shape);
-    rank_equal_expected_type = (rank.scalar_type() == at::kLong);
-    rank_is_contiguous = rank.is_contiguous();
-  }
-
-  // Checks for the 'singular_values' tensor
-  // singular values are computed only with "gelsd" and "gelss" drivers currently
-  bool singular_values_equal_expected_shape = true;
-  bool singular_values_equal_expected_type = true;
-  bool singular_values_is_contiguous = true;
-  if (driver_name == "gelsd" || driver_name == "gelss") {
-    auto singular_values_shape = input_batch_shape.vec();
-    singular_values_shape.push_back(std::min(input.size(-1), input.size(-2)));
-    singular_values_equal_expected_shape = singular_values.sizes().equals(singular_values_shape);
-    singular_values_equal_expected_type = (singular_values.scalar_type() == real_dtype);
-    singular_values_is_contiguous = singular_values.is_contiguous();
-  }
-
-  // if solution is not empty and not in batched column major format
-  bool copy_needed = (solution.numel() != 0 && !is_solution_batched_column_major);
-  copy_needed |= !solution_input_same_type;  // or solution does not have the same dtype as input
-  copy_needed |= (solution.numel() != 0 && !solution_equal_expected_shape); // or solution does not have the expected shape
->>>>>>> ea75b1ee
 
   copy_needed |= !rank_equal_expected_type;
   copy_needed |= (rank.numel() != 0 && !rank_equal_expected_shape);
