--- conflicted
+++ resolved
@@ -9,12 +9,8 @@
     (IS_MACOS, IS_WINDOWS, TestCase, run_tests, load_tests, coalescedonoff)
 from torch.testing._internal.common_device_type import \
     (instantiate_device_type_tests, dtypes, dtypesIfCUDA, onlyCPU, onlyCUDA, skipCUDAIfNoCusparseGeneric,
-<<<<<<< HEAD
      precisionOverride, skipMeta, skipCUDAIf)
 from torch.testing._internal.common_cuda import _get_torch_cuda_version
-=======
-     precisionOverride, skipMeta)
->>>>>>> 452b359c
 from torch.testing._internal.common_dtype import floating_types, get_all_dtypes
 from test_linalg import _test_addmm_addmv
 
@@ -152,7 +148,6 @@
         with self.assertRaisesRegex(RuntimeError, "torch.empty: Only 2D sparse CSR tensors are supported."):
             torch.empty((2, 3, 4), dtype=dtype, device=device, layout=torch.sparse_csr)
 
-<<<<<<< HEAD
     @skipMeta
     @dtypes(*get_all_dtypes())
     def test_copy(self, device, dtype):
@@ -233,8 +228,6 @@
                 new_shape = (2, 2)
                 a.resize_(new_shape)
 
-=======
->>>>>>> 452b359c
     def test_factory_type_invariants_check(self, device):
         with self.assertRaisesRegex(RuntimeError, "both crow_indices and col_indices should have the same type."):
             torch.sparse_csr_tensor(torch.tensor([0, 2, 4], dtype=torch.int64),
@@ -633,7 +626,6 @@
             test_shape(7, 8, 9, 20, True, index_dtype, (1, 1))
 
     @onlyCUDA
-<<<<<<< HEAD
     @precisionOverride({torch.double: 1e-8, torch.float: 1e-4, torch.bfloat16: 0.6,
                         torch.half: 1e-1, torch.cfloat: 1e-4, torch.cdouble: 1e-8})
     @dtypesIfCUDA(*torch.testing.get_all_complex_dtypes(),
@@ -681,6 +673,8 @@
         not _check_cusparse_spgemm_available(),
         "cuSparse Generic API SpGEMM is not available"
     )
+    @precisionOverride({torch.double: 1e-8, torch.float: 1e-4, torch.bfloat16: 0.6,
+                        torch.half: 1e-1, torch.cfloat: 1e-4, torch.cdouble: 1e-8})
     def test_addmm_sizes_all_sparse_csr(self, device, dtype):
         for m in [0, 1, 25]:
             for n in [0, 1, 10]:
@@ -697,8 +691,6 @@
                     self.assertRaisesRegex(RuntimeError, f"{n}x{k + 1}.*{k}x{m}", lambda: torch.mm(m1, m2))
 
     @onlyCUDA
-=======
->>>>>>> 452b359c
     @dtypes(torch.float)
     def test_addmm_errors(self, device, dtype):
         # test that the errors are the same for dense and sparse versions
