import torch
import warnings
import unittest
import random
import itertools
from torch.testing import get_all_complex_dtypes, get_all_fp_dtypes, floating_and_complex_types, make_tensor
from torch.testing._internal.common_cuda import SM53OrLater, SM80OrLater, TEST_CUSPARSE_GENERIC
from torch.testing._internal.common_utils import \
    (IS_MACOS, IS_WINDOWS, TestCase, run_tests, load_tests, coalescedonoff)
from torch.testing._internal.common_device_type import \
    (instantiate_device_type_tests, dtypes, dtypesIfCUDA, onlyCPU, onlyCUDA, skipCUDAIfNoCusparseGeneric,
<<<<<<< HEAD
     precisionOverride, skipMeta)
=======
     precisionOverride)
>>>>>>> 9918fd83
from torch.testing._internal.common_dtype import floating_types, get_all_dtypes
from test_linalg import _test_addmm_addmv

# load_tests from torch.testing._internal.common_utils is used to automatically filter tests for
# sharding on sandcastle. This line silences flake warnings
load_tests = load_tests


class TestSparseCSRSampler(TestCase):

    def test_make_crow_indices(self):
        # Here we test the correctness of the crow_indices algorithm
        # and testing it on CPU and with int32 dtype will be
        # sufficient.
        device = torch.device('cpu')
        index_dtype = torch.int32
        for n_rows in range(1, 10):
            for n_cols in range(1, 10):
                for nnz in range(0, n_rows * n_cols + 1):
                    crow_indices = self._make_crow_indices(
                        n_rows, n_cols, nnz,
                        device=device, dtype=index_dtype)
                    self.assertEqual(len(crow_indices), n_rows + 1)
                    counts = crow_indices[1:] - crow_indices[:-1]
                    self.assertEqual(counts.sum(), nnz)
                    self.assertGreaterEqual(counts.min(), 0)
                    self.assertLessEqual(counts.max(), n_cols)


class TestSparseCSR(TestCase):

    @onlyCPU
    def test_csr_layout(self):
        self.assertEqual(str(torch.sparse_csr), 'torch.sparse_csr')
        self.assertEqual(type(torch.sparse_csr), torch.layout)

    @dtypes(*get_all_dtypes())
    def test_sparse_csr_constructor_shape_inference(self, device, dtype):
        crow_indices = [0, 2, 4]
        col_indices = [0, 1, 0, 1]
        values = [1, 2, 3, 4]
        sparse = torch.sparse_csr_tensor(torch.tensor(crow_indices, dtype=torch.int64),
                                         torch.tensor(col_indices, dtype=torch.int64),
                                         torch.tensor(values), dtype=dtype, device=device)
        self.assertEqual(torch.tensor(crow_indices, dtype=torch.int64), sparse.crow_indices())
        self.assertEqual((len(crow_indices) - 1, max(col_indices) + 1), sparse.shape)
        self.assertEqual(dtype, sparse.dtype)
        self.assertEqual(torch.device(device), sparse.device)

    @dtypes(*get_all_dtypes())
    def test_sparse_csr_constructor(self, device, dtype):
        crow_indices = [0, 2, 4]
        col_indices = [0, 1, 0, 1]
        values = [1, 2, 3, 4]
        for index_dtype in [torch.int32, torch.int64]:
            sparse = torch.sparse_csr_tensor(torch.tensor(crow_indices, dtype=index_dtype),
                                             torch.tensor(col_indices, dtype=index_dtype),
                                             torch.tensor(values),
                                             size=(2, 10),
                                             dtype=dtype,
                                             device=device)
            self.assertEqual((2, 10), sparse.shape)
            self.assertEqual(torch.tensor(crow_indices, dtype=index_dtype), sparse.crow_indices())
            self.assertEqual(torch.tensor(col_indices, dtype=index_dtype), sparse.col_indices())
            self.assertEqual(torch.tensor(values, dtype=dtype), sparse.values())

    @dtypes(*get_all_dtypes())
    def test_sparse_csr_constructor_from_lists(self, device, dtype):
        # without size
        sparse = torch.sparse_csr_tensor([0, 2, 4],
                                         [0, 1, 0, 1],
                                         [1, 2, 3, 4],
                                         dtype=dtype,
                                         device=device)

        self.assertEqual((2, 2), sparse.shape)
        self.assertEqual(4, sparse.numel())
        self.assertEqual(torch.tensor([0, 2, 4], dtype=torch.int64, device=device), sparse.crow_indices())
        self.assertEqual(torch.tensor([0, 1, 0, 1], dtype=torch.int64, device=device), sparse.col_indices())
        self.assertEqual(torch.tensor([1, 2, 3, 4], dtype=dtype, device=device), sparse.values())

        # with size
        for sparse_csr_tensor in [torch.sparse_csr_tensor, torch._sparse_csr_tensor_unsafe]:
            sparse = sparse_csr_tensor([0, 2, 4],
                                       [0, 1, 0, 1],
                                       [1, 2, 3, 4],
                                       size=(2, 10),
                                       dtype=dtype,
                                       device=device)

            self.assertEqual((2, 10), sparse.shape)
            self.assertEqual(torch.tensor([0, 2, 4], dtype=torch.int64, device=device), sparse.crow_indices())
            self.assertEqual(torch.tensor([0, 1, 0, 1], dtype=torch.int64, device=device), sparse.col_indices())
            self.assertEqual(torch.tensor([1, 2, 3, 4], dtype=dtype, device=device), sparse.values())

    @skipMeta
    @dtypes(*get_all_dtypes())
    def test_empty(self, device, dtype):
        ns = [5, 2, 0]
        for shape in itertools.product(ns, ns):
            result = torch.empty(shape, dtype=dtype, device=device, layout=torch.sparse_csr)
            self.assertEqual(result.shape, shape)
            self.assertEqual(result.dtype, dtype)
            self.assertEqual(result.device, torch.device(device))
            self.assertEqual(result.layout, torch.sparse_csr)
            self.assertEqual(result.crow_indices().shape, (shape[0] + 1,))
            self.assertEqual(result.col_indices().shape, (0,))
            self.assertEqual(result.values().shape, (0,))
            self.assertEqual(result._nnz(), 0)
            self.assertEqual(result.crow_indices().device, torch.device(device))
            self.assertEqual(result.col_indices().device, torch.device(device))
            self.assertEqual(result.values().device, torch.device(device))
            self.assertEqual(result.crow_indices().dtype, torch.int64)
            self.assertEqual(result.col_indices().dtype, torch.int64)
            self.assertEqual(result.values().dtype, dtype)

    @skipMeta
    @dtypes(*get_all_dtypes())
    def test_empty_errors(self, device, dtype):
        with self.assertRaisesRegex(RuntimeError, "torch.empty: Only 2D sparse CSR tensors are supported."):
            torch.empty((5,), dtype=dtype, device=device, layout=torch.sparse_csr)

        with self.assertRaisesRegex(RuntimeError, "torch.empty: Only 2D sparse CSR tensors are supported."):
            torch.empty((2, 3, 4), dtype=dtype, device=device, layout=torch.sparse_csr)

    @skipMeta
    @dtypes(*get_all_dtypes())
    def test_copy(self, device, dtype):

        def run_test(shape, nnz, index_type):
            a = self.genSparseCSRTensor(shape, nnz, dtype=dtype, device=device, index_dtype=index_dtype)
            b = self.genSparseCSRTensor(shape, nnz, dtype=dtype, device=device, index_dtype=index_dtype)

            a.copy_(b)

            self.assertEqual(a.crow_indices(), b.crow_indices())
            self.assertEqual(a.col_indices(), b.col_indices())
            self.assertEqual(a.values(), b.values())

        ns = [5, 2, 0]
        for shape, index_dtype in zip(itertools.product(ns, ns), [torch.int32, torch.int64]):
            run_test(shape, 0, index_dtype)
            run_test(shape, shape[0] * shape[1], index_dtype)

    @skipMeta
    @dtypes(*get_all_dtypes())
    def test_copy_errors(self, device, dtype):
        for index_dtype in [torch.int32, torch.int64]:
            shape1 = (2, 3)
            shape2 = (3, 2)
            a = self.genSparseCSRTensor(shape1, 0, dtype=dtype, device=device, index_dtype=index_dtype)
            b = self.genSparseCSRTensor(shape2, 0, dtype=dtype, device=device, index_dtype=index_dtype)

            with self.assertRaisesRegex(RuntimeError, "only same size tensors are supported."):
                a.copy_(b)

            with self.assertRaisesRegex(RuntimeError, "copy between different layouts is not supported."):
                a.copy_(torch.empty(a.shape, dtype=dtype, device=device))

            b = self.genSparseCSRTensor(shape1, 1, dtype=dtype, device=device, index_dtype=index_dtype)
            with self.assertRaisesRegex(RuntimeError, "only tensors with the same number of specified elements are supported."):
                a.copy_(b)

    @skipMeta
    @dtypes(*get_all_dtypes())
    def test_resize(self, device, dtype):
        for index_dtype in [torch.int32, torch.int64]:
            shape = (2, 3)
            nnz = 6
            a = self.genSparseCSRTensor(shape, nnz, dtype=dtype, device=device, index_dtype=index_dtype)

            new_shape = (4, 5)
            a.resize_(new_shape)

            self.assertEqual(a.shape, new_shape)
            # resize to larger shape doesn't add specified elements
            self.assertEqual(a._nnz(), nnz)

            new_shape = (1, 5)
            a.resize_(new_shape)

            self.assertEqual(a.shape, new_shape)
            # resize to smaller shape trims specified elements
            self.assertEqual(a._nnz(), 5)

    @skipMeta
    @dtypes(*get_all_dtypes())
    def test_resize_errors(self, device, dtype):
        for index_dtype in [torch.int32, torch.int64]:
            shape = (2, 3)
            nnz = 6
            a = self.genSparseCSRTensor(shape, nnz, dtype=dtype, device=device, index_dtype=index_dtype)

            with self.assertRaisesRegex(RuntimeError, "torch.resize_: Only 2D sparse CSR tensors are supported."):
                new_shape = (4,)
                a.resize_(new_shape)

            # resizing of columns to smaller size is not implemented
            with self.assertRaisesRegex(
                RuntimeError,
                "torch.resize_: Resizing columns of sparse CSR tensors to a smaller value is not supported.",
            ):
                new_shape = (2, 2)
                a.resize_(new_shape)

    def test_factory_type_invariants_check(self, device):
        with self.assertRaisesRegex(RuntimeError, "both crow_indices and col_indices should have the same type."):
            torch.sparse_csr_tensor(torch.tensor([0, 2, 4], dtype=torch.int64),
                                    torch.tensor([0, 1, 0, 1], dtype=torch.int32),
                                    torch.tensor([1, 2, 3, 4]),
                                    device=device)

        with self.assertRaisesRegex(RuntimeError, r"\"csr_construct_check\" not implemented for 'Short'"):
            torch.sparse_csr_tensor(torch.tensor([0, 2, 4], dtype=torch.int16),
                                    torch.tensor([0, 1, 0, 1], dtype=torch.int16),
                                    torch.tensor([1, 2, 3, 4]),
                                    device=device)

    def test_factory_layout_invariants_check(self, device):
        with self.assertRaisesRegex(RuntimeError, "expected values to be a strided and contiguous tensor"):
            values = torch.tensor([1.], device=device).expand(4,)
            torch.sparse_csr_tensor(torch.tensor([0, 2, 4], device=device),
                                    torch.tensor([0, 1, 0, 1], device=device),
                                    values)

        with self.assertRaisesRegex(RuntimeError, "expected col_indices to be a strided and contiguous tensor"):
            col_indices = torch.tensor([0], device=device).expand(4,)
            torch.sparse_csr_tensor(torch.tensor([0, 2, 4]),
                                    col_indices,
                                    torch.tensor([1, 2, 3, 4]))

        with self.assertRaisesRegex(RuntimeError, "expected crow_indices to be a strided and contiguous tensor"):
            crow_indices = torch.arange(6, device=device)
            torch.sparse_csr_tensor(crow_indices[::2],
                                    torch.tensor([0, 1, 0, 1], device=device),
                                    torch.tensor([1, 2, 3, 4]))

    def test_factory_shape_invariants_check(self, device):
        crow_indices = [0, 2, 4]
        col_indices = [0, 1, 0, 1]
        values = [1, 2, 3, 4]
        size = (2, 10)
        torch.sparse_csr_tensor(torch.tensor(crow_indices), torch.tensor(col_indices), torch.tensor(values), size,
                                device=device)

        with self.assertRaisesRegex(RuntimeError, r"size of a CSR tensor must be of length 2, but got: 3"):
            torch.sparse_csr_tensor(torch.tensor(crow_indices), torch.tensor(col_indices), torch.tensor(values),
                                    size=(2, 10, 2),
                                    device=device)

        with self.assertRaisesRegex(RuntimeError, r"crow_indices must have dim\=1 but got crow_indices\.dim\(\)\=2"):
            torch.sparse_csr_tensor(torch.tensor(crow_indices).repeat(2, 1),
                                    torch.tensor(col_indices),
                                    torch.tensor(values),
                                    size,
                                    device=device)

        with self.assertRaisesRegex(RuntimeError, r"col_indices must have dim\=1 but got col_indices\.dim\(\)\=2"):
            torch.sparse_csr_tensor(torch.tensor(crow_indices),
                                    torch.tensor(col_indices).repeat(2, 1),
                                    torch.tensor(values),
                                    size,
                                    device=device)

        with self.assertRaisesRegex(RuntimeError, r"values must have dim\=1 but got values\.dim\(\)\=2"):
            torch.sparse_csr_tensor(torch.tensor(crow_indices),
                                    torch.tensor(col_indices),
                                    torch.tensor(values).repeat(2, 1),
                                    size,
                                    device=device)

        with self.assertRaisesRegex(RuntimeError,
                                    r"crow_indices\.numel\(\) must be size\(0\) \+ 1, but got: 3"):
            torch.sparse_csr_tensor(torch.tensor(crow_indices), torch.tensor(col_indices), torch.tensor(values), (1, 1),
                                    device=device)


        with self.assertRaisesRegex(RuntimeError,
                                    r"col_indices and values must have equal sizes, " +
                                    r"but got col_indices\.numel\(\): 3, values\.numel\(\): 4"):
            torch.sparse_csr_tensor(torch.tensor(crow_indices), torch.tensor([0, 1, 0]), torch.tensor(values), size,
                                    device=device)

    def test_factory_indices_invariants_check(self, device):
        crow_indices = [0, 2, 4]
        col_indices = [0, 1, 0, 1]
        values = [1, 2, 3, 4]
        size = (2, 10)
        with self.assertRaisesRegex(RuntimeError, "0th value of crow_indices must be 0."):
            torch.sparse_csr_tensor(torch.tensor([-1, 0, 4]), torch.tensor(col_indices), torch.tensor(values), size,
                                    device=device)

        with self.assertRaisesRegex(RuntimeError,
                                    "last value of crow_indices should be equal to the length of col_indices."):
            torch.sparse_csr_tensor(torch.tensor([0, 2, 5]), torch.tensor(col_indices), torch.tensor(values), size,
                                    device=device)

        with self.assertRaisesRegex(RuntimeError,
                                    r"at position i \= 2," +
                                    r" this condition crow_indices\[i - 1\] <\= crow_indices\[i\] fails"):
            torch.sparse_csr_tensor(torch.tensor([0, 5, 4]), torch.tensor(col_indices), torch.tensor(values), size,
                                    device=device)

        with self.assertRaisesRegex(RuntimeError, r"col_indices\.min\(\) should be greater or equal to zero"):
            torch.sparse_csr_tensor(torch.tensor(crow_indices), torch.tensor([0, -1, 0, 1]), torch.tensor(values), size,
                                    device=device)

        with self.assertRaisesRegex(RuntimeError, r"size\(1\) should be greater than col_indices\.max\(\)"):
            torch.sparse_csr_tensor(torch.tensor(crow_indices), torch.tensor([0, 11, 0, 1]), torch.tensor(values), size,
                                    device=device)

    @onlyCUDA
    @dtypes(*get_all_dtypes())
    def test_factory_device_type_inference(self, device, dtype):
        cpu_cuda = ('cpu', 'cuda')
        cpu_cuda_none = cpu_cuda + (None,)
        for crow_indices_device, col_indices_device, values_device, device in itertools.product(cpu_cuda,
                                                                                                cpu_cuda,
                                                                                                cpu_cuda,
                                                                                                cpu_cuda_none):
            for index_dtype in [torch.int32, torch.int64]:
                crow_indices = torch.tensor([0, 2, 4], dtype=index_dtype, device=crow_indices_device)
                col_indices = torch.tensor([0, 1, 0, 1], dtype=index_dtype, device=col_indices_device)
                values = torch.tensor([1, 2, 3, 4], dtype=dtype, device=values_device)
                if device is None and (crow_indices_device != col_indices_device or
                                       crow_indices_device != values_device):
                    with self.assertRaises(RuntimeError):
                        torch.sparse_csr_tensor(crow_indices,
                                                col_indices,
                                                values,
                                                size=(2, 10),
                                                device=device)
                else:
                    t = torch.sparse_csr_tensor(crow_indices,
                                                col_indices,
                                                values,
                                                size=(2, 10),
                                                device=device)
                    should_be_cuda = (device == 'cuda' or (device is None and values_device == 'cuda'))
                    self.assertEqual(should_be_cuda, t.is_cuda)
                    t.crow_indices().dtype == index_dtype
                    t.col_indices().dtype == index_dtype
                    t.values().dtype == dtype
                    t.crow_indices().device == t.values().device
                    t.col_indices().device == t.values().device

    def test_sparse_csr_print(self, device):
        orig_maxDiff = self.maxDiff
        self.maxDiff = None
        shape_nnz = [
            ((10, 10), 10),
            ((100, 10), 10),
            ((1000, 10), 10)
        ]
        printed = []
        for shape, nnz in shape_nnz:
            values_shape = torch.Size((nnz,))
            col_indices_shape = torch.Size((nnz,))
            crow_indices_shape = torch.Size((shape[0] + 1,))
            printed.append("# shape: {}".format(torch.Size(shape)))
            printed.append("# nnz: {}".format(nnz))
            printed.append("# crow_indices shape: {}".format(crow_indices_shape))
            printed.append("# col_indices shape: {}".format(col_indices_shape))
            printed.append("# values_shape: {}".format(values_shape))
            for index_dtype in [torch.int32, torch.int64]:
                for dtype in floating_types():
                    printed.append("########## {}/{} ##########".format(dtype, index_dtype))
                    x = torch.sparse_csr_tensor(torch.tensor([0, 2, 4], dtype=index_dtype),
                                                torch.tensor([0, 1, 0, 1], dtype=index_dtype),
                                                torch.tensor([1, 2, 3, 4]), dtype=dtype, device=device)
                    printed.append("# sparse tensor")
                    printed.append(str(x))
                    printed.append("# _crow_indices")
                    printed.append(str(x.crow_indices()))
                    printed.append("# _col_indices")
                    printed.append(str(x.col_indices()))
                    printed.append("# _values")
                    printed.append(str(x.values()))
                    printed.append('')
                printed.append('')
        self.assertExpected('\n'.join(printed))
        self.maxDiff = orig_maxDiff

    @dtypes(*get_all_dtypes())
    def test_sparse_csr_from_dense(self, device, dtype):
        dense = torch.tensor([[4, 5, 0], [0, 0, 0], [1, 0, 0]], dtype=dtype, device=device)
        sparse = dense.to_sparse_csr()
        self.assertEqual(torch.tensor([0, 2, 2, 3], dtype=torch.int64), sparse.crow_indices())
        self.assertEqual(torch.tensor([0, 1, 0], dtype=torch.int64), sparse.col_indices())
        self.assertEqual(torch.tensor([4, 5, 1], dtype=dtype), sparse.values())

        dense = torch.tensor([[0, 0, 0], [0, 0, 1], [1, 0, 0]], dtype=dtype, device=device)
        sparse = dense.to_sparse_csr()
        self.assertEqual(torch.tensor([0, 0, 1, 2], dtype=torch.int64), sparse.crow_indices())
        self.assertEqual(torch.tensor([2, 0], dtype=torch.int64), sparse.col_indices())
        self.assertEqual(torch.tensor([1, 1], dtype=dtype), sparse.values())

        dense = torch.tensor([[2, 2, 2], [2, 2, 2], [2, 2, 2]], dtype=dtype, device=device)
        sparse = dense.to_sparse_csr()
        self.assertEqual(torch.tensor([0, 3, 6, 9], dtype=torch.int64), sparse.crow_indices())
        self.assertEqual(torch.tensor([0, 1, 2] * 3, dtype=torch.int64), sparse.col_indices())
        self.assertEqual(torch.tensor([2] * 9, dtype=dtype), sparse.values())

    @dtypes(*get_all_dtypes())
    def test_sparse_csr_to_dense(self, device, dtype):
        mn = [5, 2, 0]
        for (m, n) in itertools.product(mn, mn):
            size = (m, n)
            dense = make_tensor(size, dtype=dtype, device=device)
            sparse = dense.to_sparse_csr()
            self.assertEqual(sparse.to_dense(), dense)

        crow_indices = torch.tensor([0, 3, 5])
        col_indices = torch.tensor([0, 1, 2, 0, 1])
        values = torch.tensor([1, 2, 1, 3, 4], dtype=dtype)
        csr = torch.sparse_csr_tensor(crow_indices, col_indices,
                                      values, dtype=dtype, device=device)
        dense = torch.tensor([[1, 2, 1], [3, 4, 0]], dtype=dtype, device=device)
        self.assertEqual(csr.to_dense(), dense)

    @coalescedonoff
    @dtypes(torch.double)
    def test_coo_to_csr_convert(self, device, dtype, coalesced):
        with self.assertRaisesRegex(RuntimeError, "Input is supposed to be a vector"):
            torch._convert_indices_from_coo_to_csr(
                torch.randint(100, (5, 5), device=device),
                size=100)

        size = (5, 5)
        sparse_dim = 2
        nnz = 10
        sparse_coo, _, _ = self.genSparseTensor(size, sparse_dim, nnz, coalesced, device, dtype)
        sparse_csr = sparse_coo.to_sparse_csr()

        self.assertTrue(sparse_csr.is_sparse_csr)
        self.assertEqual(sparse_csr.to_dense(), sparse_coo.to_dense())

        vec = torch.randn((5, 1), dtype=dtype, device=device)
        coo_product = sparse_coo.matmul(vec)
        csr_product = sparse_csr.matmul(vec)

        self.assertEqual(coo_product, csr_product)

        vec = torch.randn((100, 1), dtype=dtype, device=device)
        index = torch.tensor([
            [1, 0, 35, 14, 39, 6, 71, 66, 40, 27],
            [92, 31, 62, 50, 22, 65, 89, 74, 56, 34],
        ], dtype=torch.int32)
        values = torch.tensor([1, 2, 3, 4, 5, 6, 7, 8, 9, 10], dtype=dtype, device=device)
        coo = torch.sparse_coo_tensor(index, values, torch.Size([100, 100]), dtype=dtype, device=device)
        csr = coo.to_sparse_csr()

        self.assertEqual(coo.matmul(vec), csr.matmul(vec))

        col_indices = torch.tensor([
            31, 92, 65, 50, 34, 62, 22, 56, 74, 89
        ], dtype=torch.int64, device=device)
        self.assertEqual(csr.col_indices(), col_indices)

        values = torch.tensor([2, 1, 6, 4, 10, 3, 5, 9, 8, 7], dtype=dtype, device=device)
        self.assertEqual(csr.values(), values)

    @onlyCPU
    @unittest.skipIf(IS_MACOS or IS_WINDOWS, "MKL doesn't work on windows or mac")
    @dtypes(torch.float, torch.double)
    def test_mkl_matvec_warnings(self, device, dtype):
        if torch.has_mkl:
            for index_dtype in [torch.int32, torch.int64]:
                sp = torch.sparse_csr_tensor(torch.tensor([0, 2, 4]),
                                             torch.tensor([0, 1, 0, 1]),
                                             torch.tensor([1, 2, 3, 4], dtype=dtype, device=device))
                vec = torch.randn((2, 1), dtype=dtype, device=device)
                with warnings.catch_warnings(record=True) as w:
                    sp.matmul(vec)
                    self.assertEqual(len(w), 2)
                    self.assertIn("Pytorch is compiled with MKL LP64 and will convert crow_indices to int32",
                                  str(w[0].message))
                    self.assertIn("Pytorch is compiled with MKL LP64 and will convert col_indices to int32",
                                  str(w[1].message))

    @dtypes(*get_all_dtypes())
    def test_sparse_csr_from_dense_convert_error(self, device, dtype):
        size = (4, 2, 4)
        dense = make_tensor(size, dtype=dtype, device=device)

        with self.assertRaisesRegex(RuntimeError, "Only 2D"):
            sparse = dense.to_sparse_csr()

    # TODO: Support auto generation of device check for sparse tensors
    # See: https://github.com/pytorch/pytorch/issues/59058
    @onlyCUDA
    @dtypes(torch.double)
    def test_matmul_device_mismatch(self, device, dtype):
        cpu = torch.rand((10, 10))
        cuda = cpu.cuda()
        for s, m1, m2 in itertools.product((cpu, cuda), repeat=3):
            csr = m1.to_sparse()
            if s.device == csr.device == m2.device:
                torch.addmm(s, csr, m2)
            else:
                with self.assertRaisesRegex(RuntimeError, "Expected all tensors to be on the same device"):
                    torch.addmm(s, csr, m2)

    @skipCUDAIfNoCusparseGeneric
<<<<<<< HEAD
    @dtypes(*floating_and_complex_types())
=======
    @dtypes(*torch.testing.floating_types())
>>>>>>> 9918fd83
    @dtypesIfCUDA(*get_all_complex_dtypes(),
                  *get_all_fp_dtypes(include_half=SM53OrLater, include_bfloat16=SM80OrLater))
    def test_csr_matvec(self, device, dtype):
        side = 100
        for index_dtype in [torch.int32, torch.int64]:
            csr = self.genSparseCSRTensor((side, side), 1000, device=device, dtype=dtype, index_dtype=index_dtype)
            vec = torch.randn(side, dtype=dtype, device=device)

            res = csr.matmul(vec)
            expected = csr.to_dense().matmul(vec)

            self.assertEqual(res, expected)

            bad_vec = torch.randn(side + 10, dtype=dtype, device=device)
<<<<<<< HEAD
            err_msg = "size mismatch, got"
=======
            err_msg = "mv: expected"
            # CUDA path now uses generic meta/structured implementation
            # TODO: move CPU path to not use `mv_sparse` function
            if self.device_type == 'cuda':
                err_msg = "size mismatch, got"
>>>>>>> 9918fd83
            with self.assertRaisesRegex(RuntimeError, err_msg):
                csr.matmul(bad_vec)

    @dtypes(torch.double)
    def test_mm(self, device, dtype):
        def test_shape(di, dj, dk, nnz):
            for index_dtype in [torch.int32, torch.int64]:
                x = self.genSparseCSRTensor((di, dj), nnz, device=device, dtype=dtype, index_dtype=index_dtype)
                t = torch.randn(di, dk, dtype=dtype, device=device)
                y = torch.randn(dj, dk, dtype=dtype, device=device)
                alpha = random.random()
                beta = random.random()

                # res = beta * t  + alpha * (x @ y)
                res = torch.addmm(t, x, y, beta=beta, alpha=alpha)
                expected = torch.addmm(t, x.to_dense(), y, beta=beta, alpha=alpha)
                self.assertEqual(res, expected)

                res = torch.addmm(t, x, y)
                expected = torch.addmm(t, x.to_dense(), y)
                self.assertEqual(res, expected)

                res = torch.mm(x, y)
                expected = torch.mm(x.to_dense(), y)
                self.assertEqual(res, expected)

        for i in range(2, 5):
            for j in range(2, 8):
                for k in range(2, 8):
                    test_shape(i, j, k, i * j // 2)
        test_shape(4, 4, 4, 0)

    @dtypes(*floating_types())
    @dtypesIfCUDA(*get_all_complex_dtypes(),
                  *get_all_fp_dtypes(include_half=SM53OrLater and TEST_CUSPARSE_GENERIC,
                                     include_bfloat16=SM80OrLater and TEST_CUSPARSE_GENERIC))
    @precisionOverride({torch.bfloat16: 1e-2, torch.float16: 1e-2})
    def test_sparse_mm(self, device, dtype):
        def test_shape(d1, d2, d3, nnz, transposed, index_dtype):
            if transposed:
                D = torch.randn(d3, d2, dtype=dtype, device=device).t_()
            else:
                D = torch.randn(d2, d3, dtype=dtype, device=device)
            S = self.genSparseCSRTensor((d1, d2), nnz, device=device, dtype=dtype, index_dtype=index_dtype)
            S_dense = S.to_dense()
            self.assertEqual(torch.sparse.mm(S, D), torch.mm(S_dense, D))

        for index_dtype in [torch.int32, torch.int64]:
            test_shape(7, 8, 9, 20, False, index_dtype)
            test_shape(7, 8, 9, 20, True, index_dtype)

    @dtypes(*floating_types())
    @dtypesIfCUDA(*get_all_complex_dtypes(),
                  *get_all_fp_dtypes(include_half=SM53OrLater and TEST_CUSPARSE_GENERIC,
                                     include_bfloat16=SM80OrLater and TEST_CUSPARSE_GENERIC))
    @precisionOverride({torch.bfloat16: 1e-2, torch.float16: 1e-2})
    def test_sparse_addmm(self, device, dtype):
        def test_shape(m, n, p, nnz, broadcast, index_dtype, alpha_beta=None):
            if alpha_beta is None:
                alpha = random.random()
                beta = random.random()
            else:
                alpha, beta = alpha_beta
            if broadcast:
                D1 = make_tensor((), dtype=dtype, device=device)
            else:
                D1 = make_tensor([n, p], dtype=dtype, device=device)
            D2 = make_tensor([m, p], dtype=dtype, device=device)
            S = self.genSparseCSRTensor([n, m], nnz, dtype=dtype, device=device, index_dtype=index_dtype)
            S_dense = S.to_dense()
            Y = torch.sparse.addmm(D1, S, D2, beta=beta, alpha=alpha)
            Y_dense = torch.addmm(D1, S_dense, D2, beta=beta, alpha=alpha)
            self.assertEqual(Y, Y_dense)

        for index_dtype in [torch.int32, torch.int64]:
            test_shape(7, 8, 9, 20, False, index_dtype, None)
            test_shape(7, 8, 9, 20, True, index_dtype, None)
            test_shape(7, 8, 9, 20, False, index_dtype, (1, 0))
            test_shape(7, 8, 9, 20, True, index_dtype, (1, 0))
            test_shape(7, 8, 9, 20, False, index_dtype, (1, 1))
            test_shape(7, 8, 9, 20, True, index_dtype, (1, 1))

    @onlyCUDA
    @precisionOverride({torch.double: 1e-8, torch.float: 1e-4, torch.bfloat16: 0.6,
                        torch.half: 1e-1, torch.cfloat: 1e-4, torch.cdouble: 1e-8})
    @dtypesIfCUDA(*torch.testing.get_all_complex_dtypes(),
                  *torch.testing.get_all_fp_dtypes(include_bfloat16=SM80OrLater,
                                                   include_half=SM53OrLater))
    def test_addmm_all_sparse_csr(self, device, dtype):
        M = torch.randn(10, 25, device=device).to(dtype)
        m1 = torch.randn(10, 50, device=device).to(dtype)
        m2 = torch.randn(50, 25, device=device).to(dtype)
        _test_addmm_addmv(self, torch.addmm, M, m1, m2, layout=torch.sparse_csr, all_sparse=True)

        # Test 0-strided
        M = torch.randn(10, 1, device=device).to(dtype).expand(10, 25)
        m1 = torch.randn(10, 1, device=device).to(dtype).expand(10, 50)
        m2 = torch.randn(50, 25, device=device).to(dtype)
        _test_addmm_addmv(self, torch.addmm, M, m1, m2, layout=torch.sparse_csr, all_sparse=True)

        # Test beta=0, M=nan
        M = torch.full((10, 25), float('nan'), device=device).to(dtype)
        m1 = torch.randn(10, 50, device=device).to(dtype)
        m2 = torch.randn(50, 25, device=device).to(dtype)
        _test_addmm_addmv(self, torch.addmm, M, m1, m2, beta=0, layout=torch.sparse_csr, all_sparse=True)

        # Test transpose
        for t1, t2, t3, t4 in itertools.product([True, False], repeat=4):
            def maybe_transpose(cond, m):
                if not cond:
                    return m
                return m.t().clone(memory_format=torch.contiguous_format).t()

            M = maybe_transpose(t1, torch.randn(10, 25, device=device).to(dtype))
            m1 = maybe_transpose(t2, torch.randn(10, 50, device=device).to(dtype))
            m2 = maybe_transpose(t3, torch.randn(50, 25, device=device).to(dtype))
            _test_addmm_addmv(self, torch.addmm, M, m1, m2, transpose_out=t4, layout=torch.sparse_csr, all_sparse=True)

    @onlyCUDA
    @dtypesIfCUDA(*torch.testing.get_all_complex_dtypes(),
                  *torch.testing.get_all_fp_dtypes(include_bfloat16=SM80OrLater,
                                                   include_half=SM53OrLater))
    def test_addmm_sizes_all_sparse_csr(self, device, dtype):
        for m in [0, 1, 25]:
            for n in [0, 1, 10]:
                for k in [0, 1, 8]:
                    M = torch.randn(n, m, device=device).to(dtype)
                    m1 = torch.randn(n, k, device=device).to(dtype)
                    m2 = torch.randn(k, m, device=device).to(dtype)
                    _test_addmm_addmv(self, torch.addmm, M, m1, m2, layout=torch.sparse_csr, all_sparse=True)

                    M = torch.randn(n, m, device=device).to(dtype).to_sparse_csr()
                    m1 = torch.randn(n, k + 1, device=device).to(dtype).to_sparse_csr()
                    m2 = torch.randn(k, m, device=device).to(dtype).to_sparse_csr()
                    self.assertRaisesRegex(RuntimeError, f"{n}x{k + 1}.*{k}x{m}", lambda: torch.addmm(M, m1, m2))
                    self.assertRaisesRegex(RuntimeError, f"{n}x{k + 1}.*{k}x{m}", lambda: torch.mm(m1, m2))

    @onlyCUDA
    @dtypes(torch.float)
    def test_addmm_errors(self, device, dtype):
        # test that the errors are the same for dense and sparse versions
        import re

        def test1(*, is_sparse):
            # shapes must be compatible for matrix multiplication
            a = make_tensor((2, 3), dtype=dtype, device=device)
            if is_sparse:
                a_sparse = a.to_sparse_csr()
                return torch.addmm(a, a_sparse, a)
            else:
                return torch.addmm(a, a, a)

        def test2(*, is_sparse):
            # mat2 must be a matrix
            a = make_tensor((2, 3), dtype=dtype, device=device)
            if is_sparse:
                a_sparse = a.to_sparse_csr()
                return torch.addmm(a, a_sparse, a.unsqueeze(0))
            else:
                return torch.addmm(a, a, a.unsqueeze(0))

        def test3(*, is_sparse):
            # the first input needs to be 1D or 2D
            a = make_tensor((3, 3), dtype=dtype, device=device)
            if is_sparse:
                a_sparse = a.to_sparse_csr()
                return torch.addmm(a.unsqueeze(0), a_sparse, a)
            else:
                return torch.addmm(a.unsqueeze(0), a, a)

        for test in (test1, test2, test3):
            try:
                test(is_sparse=False)
            except RuntimeError as msg:
                with self.assertRaisesRegex(RuntimeError, re.escape(str(msg))):
                    test(is_sparse=True)

    @onlyCUDA
    @dtypes(torch.float)
    def test_mm_errors(self, device, dtype):
        # test that the errors are the same for dense and sparse versions
        import re

        def test1(*, is_sparse):
            # shapes must be compatible for matrix multiplication
            a = make_tensor((2, 3), dtype=dtype, device=device)
            if is_sparse:
                a_sparse = a.to_sparse_csr()
                return torch.mm(a_sparse, a)
            else:
                return torch.mm(a, a)

        def test2(*, is_sparse):
            # mat2 must be a matrix
            a = make_tensor((2, 3), dtype=dtype, device=device)
            if is_sparse:
                a_sparse = a.to_sparse_csr()
                return torch.mm(a_sparse, a.unsqueeze(0))
            else:
                return torch.mm(a, a.unsqueeze(0))

        for test in (test1, test2):
            try:
                test(is_sparse=False)
            except RuntimeError as msg:
                with self.assertRaisesRegex(RuntimeError, re.escape(str(msg))):
                    test(is_sparse=True)

    @dtypes(torch.float, torch.double)
    def test_add(self, device, dtype):
        def _test_spadd_shape(nnz, shape):
            x = self.genSparseCSRTensor(shape, nnz, dtype=dtype, device=device, index_dtype=torch.int32)
            y = torch.randn(*shape, dtype=dtype, device=device)
            r = random.random()

            res = torch.add(y, x, alpha=r)
            expected = y + r * x.to_dense()
            self.assertEqual(res, expected)

            # Non contiguous dense tensor
            s = list(shape)
            s[0] = shape[-1]
            s[-1] = shape[0]
            y = torch.randn(*s, dtype=torch.double, device=device)
            y.transpose_(0, len(s) - 1)
            r = random.random()

            res = torch.add(y, x, alpha=r)
            expected = y + r * x.to_dense()

            self.assertEqual(res, expected)

        _test_spadd_shape(10, [100, 100])
        _test_spadd_shape(0, [100, 100])
        _test_spadd_shape(10, [100, 1])
        _test_spadd_shape(10, [1, 100])

    @dtypes(*floating_and_complex_types())
    def test_sparse_add(self, device, dtype):
        def run_test(m, n, index_dtype):
            alpha = random.random()
            nnz1 = random.randint(0, m * n)
            nnz2 = random.randint(0, m * n)
            nnz3 = random.randint(0, m * n)
            S1 = self.genSparseCSRTensor([m, n], nnz1, dtype=dtype, device=device, index_dtype=index_dtype)
            S2 = self.genSparseCSRTensor([m, n], nnz2, dtype=dtype, device=device, index_dtype=index_dtype)
            S3 = self.genSparseCSRTensor([m, n], nnz3, dtype=dtype, device=device, index_dtype=index_dtype)

            expected = torch.add(S1.to_dense(), S2.to_dense(), alpha=alpha)
            actual = torch.add(S1, S2, alpha=alpha, out=S3)

            self.assertEqual(actual.to_dense(), expected)
            self.assertEqual(S3.to_dense(), expected)

        for index_dtype in [torch.int32, torch.int64]:
            for m, n in itertools.product([3, 5], [3, 5]):
                run_test(m, n, index_dtype)

    @dtypes(*floating_and_complex_types())
    def test_sparse_add_errors(self, device, dtype):
        def run_test(index_type):
            a = self.genSparseCSRTensor((2, 2), 3, dtype=dtype, device=device, index_dtype=index_dtype)
            b = self.genSparseCSRTensor((2, 1), 2, dtype=dtype, device=device, index_dtype=index_dtype)
            with self.assertRaisesRegex(RuntimeError, "Expected input tensors to have the same shape"):
                torch.add(a, b)

        for index_dtype in [torch.int32, torch.int64]:
            run_test(index_dtype)

    @dtypes(*get_all_dtypes())
    def test_coo_csr_conversion(self, device, dtype):
        for m, n in itertools.product([5, 2, 0], [5, 2, 0]):
            size = (m, n)
            dense = make_tensor(size, dtype=dtype, device=device)
            coo_sparse = dense.to_sparse()
            csr_sparse = coo_sparse.to_sparse_csr()

            self.assertEqual(csr_sparse.to_dense(), dense)


# e.g., TestSparseCSRCPU and TestSparseCSRCUDA
instantiate_device_type_tests(TestSparseCSR, globals())

if __name__ == '__main__':
    run_tests()<|MERGE_RESOLUTION|>--- conflicted
+++ resolved
@@ -9,11 +9,8 @@
     (IS_MACOS, IS_WINDOWS, TestCase, run_tests, load_tests, coalescedonoff)
 from torch.testing._internal.common_device_type import \
     (instantiate_device_type_tests, dtypes, dtypesIfCUDA, onlyCPU, onlyCUDA, skipCUDAIfNoCusparseGeneric,
-<<<<<<< HEAD
-     precisionOverride, skipMeta)
-=======
-     precisionOverride)
->>>>>>> 9918fd83
+     precisionOverride, skipMeta, skipCUDAIf)
+from torch.testing._internal.common_cuda import _get_torch_cuda_version
 from torch.testing._internal.common_dtype import floating_types, get_all_dtypes
 from test_linalg import _test_addmm_addmv
 
@@ -21,6 +18,11 @@
 # sharding on sandcastle. This line silences flake warnings
 load_tests = load_tests
 
+def _check_cusparse_triangular_solve_available():
+    version = _get_torch_cuda_version()
+    # cusparseSpSM was added in 11.3.1 but we don't have access to patch version
+    min_supported_version = (11, 4)
+    return version >= min_supported_version
 
 class TestSparseCSRSampler(TestCase):
 
@@ -518,11 +520,7 @@
                     torch.addmm(s, csr, m2)
 
     @skipCUDAIfNoCusparseGeneric
-<<<<<<< HEAD
     @dtypes(*floating_and_complex_types())
-=======
-    @dtypes(*torch.testing.floating_types())
->>>>>>> 9918fd83
     @dtypesIfCUDA(*get_all_complex_dtypes(),
                   *get_all_fp_dtypes(include_half=SM53OrLater, include_bfloat16=SM80OrLater))
     def test_csr_matvec(self, device, dtype):
@@ -537,15 +535,7 @@
             self.assertEqual(res, expected)
 
             bad_vec = torch.randn(side + 10, dtype=dtype, device=device)
-<<<<<<< HEAD
             err_msg = "size mismatch, got"
-=======
-            err_msg = "mv: expected"
-            # CUDA path now uses generic meta/structured implementation
-            # TODO: move CPU path to not use `mv_sparse` function
-            if self.device_type == 'cuda':
-                err_msg = "size mismatch, got"
->>>>>>> 9918fd83
             with self.assertRaisesRegex(RuntimeError, err_msg):
                 csr.matmul(bad_vec)
 
@@ -815,6 +805,78 @@
         for index_dtype in [torch.int32, torch.int64]:
             run_test(index_dtype)
 
+    @onlyCUDA
+    @skipCUDAIf(
+        not _check_cusparse_triangular_solve_available(),
+        "cuSparse Generic API SpSV is not available"
+    )
+    @dtypes(*floating_and_complex_types())
+    @precisionOverride({torch.float32: 1e-3, torch.complex64: 1e-3,
+                        torch.float64: 1e-8, torch.complex128: 1e-8})
+    def test_sparse_triangular_solve(self, device, dtype):
+
+        def run_test(n, k, upper, unitriangular, transpose):
+            triangle_function = torch.triu if upper else torch.tril
+            A = make_tensor((n, n), dtype=dtype, device=device)
+            A = triangle_function(A)
+            A_sparse = A.to_sparse_csr()
+            B = make_tensor((n, k), dtype=dtype, device=device)
+
+            expected = torch.triangular_solve(B, A, upper=upper, unitriangular=unitriangular, transpose=transpose)
+            expected_X = expected.solution
+
+            actual = torch.triangular_solve(B, A_sparse, upper=upper, unitriangular=unitriangular, transpose=transpose)
+            actual_X = actual.solution
+            actual_A_clone = actual.cloned_coefficient
+            self.assertTrue(actual_A_clone.numel() == 0)
+            self.assertEqual(actual_X, expected_X)
+
+            # test out with C contiguous strides
+            out = torch.empty_strided((n, k), (k, 1), dtype=dtype, device=device)
+            torch.triangular_solve(
+                B, A_sparse,
+                upper=upper, unitriangular=unitriangular, transpose=transpose, out=(out, actual_A_clone)
+            )
+            self.assertEqual(out, expected_X)
+
+            # test out with F contiguous strides
+            # TODO (@ivanyashchuk): mixed memory format doesn't work yet for cuda
+            # out is F contiguous but B is C contiguous
+            if self.device_type == 'cuda' and (n > 0 and k > 1):
+                with self.assertRaisesRegex(RuntimeError, "INTERNAL ASSERT FAILED"):
+                    out = torch.empty_strided((n, k), (1, n), dtype=dtype, device=device)
+                    torch.triangular_solve(
+                        B, A_sparse,
+                        upper=upper, unitriangular=unitriangular, transpose=transpose, out=(out, actual_A_clone)
+                    )
+            else:
+                out = torch.empty_strided((n, k), (1, n), dtype=dtype, device=device)
+                torch.triangular_solve(
+                    B, A_sparse,
+                    upper=upper, unitriangular=unitriangular, transpose=transpose, out=(out, actual_A_clone)
+                )
+                self.assertEqual(out, expected_X)
+                self.assertEqual(out.stride(), (1, n))
+
+            # test out with discontiguous strides
+            out = torch.empty_strided((2 * n, k), (1, 2 * n), dtype=dtype, device=device)[::2]
+            if n > 0 and k > 0:
+                self.assertFalse(out.is_contiguous())
+                self.assertFalse(out.t().is_contiguous())
+            before_stride = out.stride()
+            torch.triangular_solve(
+                B, A_sparse,
+                upper=upper, unitriangular=unitriangular, transpose=transpose, out=(out, actual_A_clone)
+            )
+            self.assertEqual(out, expected_X)
+            self.assertEqual(out.stride(), before_stride)
+
+        ks = [0, 1, 3]
+        ns = [5, 3, 0]
+        for (k, n), (upper, unitriangular, transpose) in itertools.product(itertools.product(ks, ns),
+                                                                           itertools.product([True, False], repeat=3)):
+            run_test(n, k, upper, unitriangular, transpose)
+
     @dtypes(*get_all_dtypes())
     def test_coo_csr_conversion(self, device, dtype):
         for m, n in itertools.product([5, 2, 0], [5, 2, 0]):
