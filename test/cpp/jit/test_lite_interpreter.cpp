#include <test/cpp/jit/test_utils.h>

#include <gtest/gtest.h>

#include <c10/core/TensorOptions.h>
#include <torch/csrc/autograd/generated/variable_factories.h>
#include <torch/csrc/jit/api/module.h>
#include <torch/csrc/jit/frontend/resolver.h>
#include <torch/csrc/jit/mobile/backport.h>
#include <torch/csrc/jit/mobile/backport_manager.h>
#include <torch/csrc/jit/mobile/import.h>
#include <torch/csrc/jit/mobile/model_compatibility.h>
#include <torch/csrc/jit/mobile/module.h>
#include <torch/csrc/jit/mobile/parse_bytecode.h>
#include <torch/csrc/jit/mobile/parse_operators.h>
#include <torch/csrc/jit/mobile/runtime_compatibility.h>
#include <torch/csrc/jit/serialization/export.h>
#include <torch/csrc/jit/serialization/import.h>
#include <torch/custom_class.h>
#include <torch/torch.h>

#include <unordered_set>

namespace c10 {
// std::string serializeType(const Type &t);
TypePtr parseType(const std::string& pythonStr);
TypePtr parseCustomType(IValue custom_type);
} // namespace c10

// Tests go in torch::jit
namespace torch {
namespace jit {

TEST(LiteInterpreterTest, UpsampleNearest2d) {
  Module m("m");
  m.define(R"(
    def forward(self, input: Tensor, scale:float):
      return torch.upsample_nearest2d(input, [1, 1], float(scale), float(scale))
  )");

  std::vector<IValue> inputs;
  inputs.emplace_back(torch::rand({1, 3, 128, 128}));
  inputs.emplace_back(at::Scalar(2.0));
  auto ref = m.forward(inputs);

  std::stringstream ss;
  m._save_for_mobile(ss);
  mobile::Module bc = _load_for_mobile(ss);
  IValue res;
  res = bc.forward(inputs);

  auto resd = res.toTensor();
  auto refd = ref.toTensor();
  ASSERT_TRUE(resd.equal(refd));
}

TEST(LiteInterpreterTest, CheckAttrAccess) {
  Module m("m");
  m.register_attribute("mobile_optimized", BoolType::get(), true);

  std::stringstream ss;
  m._save_for_mobile(ss);
  mobile::Module bc = _load_for_mobile(ss);
  bool mobile_optimized = bc.attr("mobile_optimized", false).toBool();

  AT_ASSERT(mobile_optimized);
  m.setattr("mobile_optimized", false);
  ss = std::stringstream();
  m._save_for_mobile(ss);
  bc = _load_for_mobile(ss);
  mobile_optimized = bc.attr("mobile_optimized", false).toBool();

  AT_ASSERT(!mobile_optimized);
}

TEST(LiteInterpreterTest, MethodInvocation) { // NOLINT (use =delete in gtest)
  const std::vector<std::string> test_programs{
      // test invoking a method with default parameter
      R"(
      def test_func(self, x, b : int = 4):
        return self.foo + x + b
      )",
      // inner method call with default parameter (gets inlined)
      R"(
      def add_with_default_arg(self, x, b : int = 4):
        return self.foo + x + b
      def test_func(self, x):
        return self.add_with_default_arg(x)  # invoke method w/ default arg
      )",
      // simple method call
      R"(
      def test_func(self, x):
        b = 4
        return self.foo + x + b
      )",
  };
  for (const auto& test_program : test_programs) {
    Module m("m");
    m.register_parameter("foo", torch::ones({}), false);
    m.define(test_program);

    const int fortyTwo = 42; // (keep linter happy)
    auto minput = fortyTwo * torch::ones({});
    auto ref = m.run_method("test_func", minput);

    std::stringstream ss;
    m._save_for_mobile(ss);
    mobile::Module bc = _load_for_mobile(ss);
    const auto& test_func = bc.get_method("test_func");
    IValue res;
    for (int i = 0; i < 3; ++i) {
      res = test_func({minput});
    }

    auto resd = res.toTensor().item<float>();
    auto refd = ref.toTensor().item<float>();
    AT_ASSERT(resd == refd);
  }
}

TEST(LiteInterpreterTest, Conv) {
  auto s = std::getenv("PYTORCH_TEST_WITH_TSAN");
  if (s && strcmp(s, "1") == 0)
    return;

  std::vector<torch::jit::IValue> inputs;

  Module m("m");
  m.register_parameter("weight", torch::ones({20, 1, 5, 5}), false);
  m.register_parameter("bias", torch::ones({20}), false);
  m.define(R"(
    def forward(self, input):
      return torch._convolution(input, self.weight, self.bias, [1, 1], [0, 0], [1, 1], False, [0, 0], 1, False, False, True, True)
  )");

  // NOLINTNEXTLINE(cppcoreguidelines-avoid-magic-numbers,modernize-use-emplace)
  inputs.push_back(torch::ones({1, 1, 28, 28}));

  auto outputref = m.forward(inputs).toTensor();

  std::stringstream ss;
  m._save_for_mobile(ss);
  mobile::Module bc = _load_for_mobile(ss);
  IValue res;
  for (int i = 0; i < 3; ++i) {
    res = bc.get_method("forward")(inputs);
  }
  auto output = res.toTensor();
  AT_ASSERT(outputref.dim() == output.dim());
  AT_ASSERT(
      outputref[0][0][0][0].item<int>() == output[0][0][0][0].item<int>());
}

TEST(LiteInterpreterTest, Inline) {
  Module m("m");
  m.define(R"JIT(
  def foo1(self, x):
      return x + 1

  def foo2(self, x):
      return self.foo1(x) + 2

  def foo3(self, x):
      return self.foo2(x) + 3
  )JIT");
  std::stringstream ss;
  m._save_for_mobile(ss);
  mobile::Module bc = _load_for_mobile(ss);
  std::vector<torch::jit::IValue> inputs({torch::ones({})});
  auto output = bc.get_method("foo3")(inputs);
  AT_ASSERT(output.toTensor().item<float>() == 7.0);
}

TEST(LiteInterpreterTest, Tuple) {
  Module m("m");
  m.define(R"JIT(
  def foo(self, x):
      return (1, 2, x + 3)

  def forward(self, x):
      tuple = self.foo(x)
      return tuple
  )JIT");
  std::stringstream ss;
  m._save_for_mobile(ss);
  mobile::Module bc = _load_for_mobile(ss);
  std::vector<torch::jit::IValue> inputs({torch::ones({})});
  auto output = bc.get_method("forward")(inputs);
  AT_ASSERT(output.toTuple()->elements()[1].toInt() == 2);
}

TEST(LiteInterpreterTest, Dict) {
  Module m("m");
  m.define(R"JIT(
  def foo(self, x):
      return {"result": x + 1}

  def forward(self, x):
      d = self.foo(x)
      return d
  )JIT");
  std::stringstream ss;
  m._save_for_mobile(ss);
  mobile::Module bc = _load_for_mobile(ss);
  std::vector<torch::jit::IValue> inputs({torch::ones({})});
  auto output = bc.get_method("forward")(inputs);
  AT_ASSERT(output.toGenericDict().at("result").toTensor().item().toInt() == 2);
}

TEST(LiteInterpreterTest, PrimOverload) {
  /*
  // temporarily disabled
  script::Module m("m");
  m.define(R"JIT(
  def forward(self, x):
      result = [1, 2]
      result.append(3)
      return result
  )JIT");
  std::stringstream ss;
  m._save_for_mobile(ss);
  mobile::Module bc = _load_for_mobile(ss);
  std::vector<torch::jit::IValue> inputs({torch::ones({})});
  auto output = bc.get_method("forward")(inputs);
  AT_ASSERT(output.toIntList()[2] == 3);
  */
}

TEST(LiteInterpreterTest, Prim) {
  Module m("m");
  m.define(R"JIT(
        def forward(self, x):
            return int(x)
  )JIT");

  std::vector<IValue> inputs;
  auto minput = 3.5 * torch::ones({});
  inputs.emplace_back(minput);
  auto ref = m.run_method("forward", minput);

  std::stringstream ss;
  m._save_for_mobile(ss);
  mobile::Module bc = _load_for_mobile(ss);
  IValue res;
  for (int i = 0; i < 3; ++i) {
    // NOLINTNEXTLINE(performance-unnecessary-copy-initialization)
    auto bcinputs = inputs;
    res = bc.get_method("forward")(bcinputs);
  }

  auto resi = res.toInt();
  auto refi = ref.toInt();
  AT_ASSERT(resi == refi);
}

TEST(LiteInterpreterTest, PrimScalar) {
  Module m("m");
  m.define(R"JIT(
        def forward(self, x):
            return int(x.item())
  )JIT");

  std::vector<IValue> inputs;
  auto minput = 3.5 * torch::ones({});
  inputs.emplace_back(minput);
  auto ref = m.run_method("forward", minput);

  std::stringstream ss;
  m._save_for_mobile(ss);
  mobile::Module bc = _load_for_mobile(ss);
  IValue res;
  for (int i = 0; i < 3; ++i) {
    // NOLINTNEXTLINE(performance-unnecessary-copy-initialization)
    auto bcinputs = inputs;
    res = bc.get_method("forward")(bcinputs);
  }

  auto resi = res.toInt();
  auto refi = ref.toInt();
  AT_ASSERT(resi == refi);
}

TEST(LiteInterpreterTest, LoadOrigJit) {
  Module m("m");
  m.register_parameter("foo", torch::ones({}), false);
  m.define(R"(
    def forward(self, x):
      b = 4
      return self.foo + x + b
  )");
  std::stringstream ss;
  m.save(ss);
  ASSERT_THROWS_WITH_MESSAGE(_load_for_mobile(ss), "file not found");
}

TEST(LiteInterpreterTest, WrongMethodName) {
  Module m("m");
  m.register_parameter("foo", torch::ones({}), false);
  m.define(R"(
    def add(self, x):
      b = 4
      return self.foo + x + b
  )");
  std::stringstream ss;
  m._save_for_mobile(ss);
  mobile::Module bc = _load_for_mobile(ss);
  std::vector<IValue> inputs;
  auto minput = 5 * torch::ones({});
  inputs.emplace_back(minput);
  ASSERT_THROWS_WITH_MESSAGE(
      bc.get_method("forward")(inputs), "is not defined");
}

TEST(LiteInterpreterTest, SetState) {
  Module m("m");
  m.register_parameter("foo", torch::ones({}), false);
  m.define(R"(
    def __getstate__(self):
      return self.foo + self.foo
    def __setstate__(self, a):
      self.foo = a
    def forward(self, x):
      b = 4
      return self.foo + x + b
  )");

  std::vector<IValue> inputs;
  auto minput = 5 * torch::ones({});
  inputs.emplace_back(minput);

  std::stringstream ms;
  m.save(ms);
  auto loaded_m = load(ms);
  auto ref = loaded_m.run_method("forward", minput);

  std::stringstream ss;
  m._save_for_mobile(ss);
  mobile::Module bc = _load_for_mobile(ss);
  IValue res;
  for (int i = 0; i < 3; ++i) {
    // NOLINTNEXTLINE(performance-unnecessary-copy-initialization)
    auto bcinputs = inputs;
    res = bc.get_method("forward")(bcinputs);
  }

  auto resd = res.toTensor().item<float>();
  auto refd = ref.toTensor().item<float>();
  AT_ASSERT(resd == refd);
}

class TorchBindLiteInterpreterTestStruct
    : public torch::jit::CustomClassHolder {
 public:
  std::string get(at::Tensor t) {
    std::stringstream ss;
    ss << "Hello! Your tensor has ";
    ss << t.numel();
    ss << " elements!";
    return ss.str();
  }
};

namespace {
struct ClassNamespaceValue : public SugaredValue {
  explicit ClassNamespaceValue(c10::QualifiedName name)
      : basename_(std::move(name)) {}

  std::shared_ptr<SugaredValue> attr(
      const SourceRange& loc,
      Function& m,
      const std::string& name) override {
    const auto fullName = c10::QualifiedName(basename_, name);

    // Check to see if it is a custom class.
    if (auto custom_class = getCustomClass(fullName.qualifiedName())) {
      return std::make_shared<ClassValue>(custom_class);
    }

    // If it's not a custom class, assume it's another namespace
    // NOLINTNEXTLINE(performance-move-const-arg)
    return std::make_shared<ClassNamespaceValue>(std::move(fullName));
  }

  std::string kind() const override {
    return "Class Namespace";
  }

 private:
  c10::QualifiedName basename_;
};

struct TestModuleResolver : public Resolver {
  std::shared_ptr<SugaredValue> resolveValue(
      const std::string& name,
      Function& m,
      const SourceRange& loc) override {
    if (name == "torch") {
      return std::make_shared<BuiltinModule>("aten");
    } else if (name == "__torch__") {
      return std::make_shared<ClassNamespaceValue>(c10::QualifiedName(name));
    }

    return nullptr;
  }

  TypePtr resolveType(const std::string& name, const SourceRange& loc)
      override {
    return nullptr;
  }
};
} // namespace

TEST(LiteInterpreterTest, BuiltinClass) {
  script::Module m("m");

  auto cls = getCustomClass(
      "__torch__.torch.classes._TorchScriptTesting._LiteInterpreterTest");
  TORCH_INTERNAL_ASSERT(cls);
  c10::intrusive_ptr<torch::CustomClassHolder> obj_holder;
  m.register_attribute("my_obj", cls, IValue::make_capsule(obj_holder));

  m.register_parameter("foo", torch::ones({}), false);
  m.define(
      R"(
    def __getstate__(self):
      return 1
    def __setstate__(self, a):
      self.my_obj = __torch__.torch.classes._TorchScriptTesting._LiteInterpreterTest()

    def forward(self, x) -> str:
      return self.my_obj.get(x)
  )",
      std::make_shared<TestModuleResolver>());

  std::stringstream ss;
  m._save_for_mobile(ss);
  mobile::Module bc = _load_for_mobile(ss);
  auto res =
      bc.get_method("forward")(std::vector<IValue>{torch::zeros({3, 4})});
  const auto& str = res.toStringRef();
  std::string expected = "Hello! Your tensor has 12 elements!";
  AT_ASSERT(str == expected);
}

TEST(LiteInterpreterTest, BuiltinFunction) {
  script::Module m("m");
  auto custom_class_obj =
      make_custom_class<TorchBindLiteInterpreterTestStruct>();
  m.register_attribute("my_obj", custom_class_obj.type(), custom_class_obj);
  m.define(R"(
    def forward(self, x) -> str:
      return self.my_obj.get(x)
  )");

  std::stringstream ss;
  m._save_for_mobile(ss);
  mobile::Module bc = _load_for_mobile(ss);
  auto res =
      bc.get_method("forward")(std::vector<IValue>{torch::zeros({3, 4})});
  // NOLINTNEXTLINE(performance-unnecessary-copy-initialization)
  auto str = res.toStringRef();
  std::string expected = "Hello! Your tensor has 12 elements!";
  AT_ASSERT(str == expected);
}

#if !defined FB_XPLAT_BUILD
TEST(LiteInterpreterTest, GetRuntimeByteCodeVersion) {
  auto runtime_bytecode_version = _get_runtime_bytecode_version();
  AT_ASSERT(
      runtime_bytecode_version ==
      caffe2::serialize::kMaxSupportedBytecodeVersion);
}

/**
 * The test below is disarmed for FB internal xplat builds since
 * BUCK requires us to pass in the script_module_v4.ptl file in
 * as a resource dependency of the build rule for this file, and
 * we would need to access it via the C++ Resources API instead
 * of directly reading from disk (which is what the open source
 * build/run does).
 */
TEST(LiteInterpreterTest, GetByteCodeVersion) {
  std::string filePath(__FILE__);
  auto test_model_file_v4 =
      filePath.substr(0, filePath.find_last_of("/\\") + 1);
  test_model_file_v4.append("script_module_v4.ptl");

  auto version_v4 = _get_model_bytecode_version(test_model_file_v4);
  AT_ASSERT(version_v4 == 4);
}
#endif // !defined(FB_XPLAT_BUILD)

namespace {

void compareModelOutput(
    const std::vector<IValue>& actual_result_list,
    const std::vector<Tensor>& expect_result_list) {
  AT_ASSERT(actual_result_list.size() == expect_result_list.size());
  AT_ASSERT(actual_result_list[0].toTensor().equal(expect_result_list[0]));
  AT_ASSERT(
      actual_result_list[1].toTensor().dim() == expect_result_list[1].dim());
  AT_ASSERT(actual_result_list[2].toTensor().equal(expect_result_list[2]));
}

void runAndCheckTorchScriptModel(
    std::stringstream& input_model_stream,
    const std::vector<IValue>& input_data,
    const std::vector<Tensor>& expect_result_list,
    const int64_t expect_version) {
  auto actual_version = _get_model_bytecode_version(input_model_stream);
  AT_ASSERT(actual_version == expect_version);

  // Load and run the backport model, then compare the result with expect
  // result
  Module m_mobile = load(input_model_stream);

  auto actual_result = m_mobile.forward(input_data);
  std::vector<IValue> actual_result_list = actual_result.toTuple()->elements();
  compareModelOutput(actual_result_list, expect_result_list);
}

void runAndCheckBytecodeModel(
    std::stringstream& input_model_stream,
    const std::vector<IValue>& input_data,
    const std::vector<Tensor>& expect_result_list,
    const int64_t expect_version) {
  auto actual_version = _get_model_bytecode_version(input_model_stream);
  AT_ASSERT(actual_version == expect_version);

  // Load and run the backport model, then compare the result with expect
  // result
  Module m_mobile = load(input_model_stream);

  auto actual_result = m_mobile.forward(input_data);
  std::vector<IValue> actual_result_list = actual_result.toTuple()->elements();

  compareModelOutput(actual_result_list, expect_result_list);
}

void backportAllVersionCheck(
    std::stringstream& test_model_file_stream,
    std::vector<IValue>& input_data,
    std::vector<Tensor>& expect_result_list,
    const int64_t expect_from_version) {
  auto from_version = _get_model_bytecode_version(test_model_file_stream);
  AT_ASSERT(from_version == expect_from_version);

  // Backport script_module_v5.ptl to an older version
  constexpr int64_t minimum_to_version = 4;
  int64_t current_to_version = from_version - 1;

  // Verify all candidate to_version work as expected. All backport to version
  // larger than minimum_to_version should success.
  while (current_to_version >= minimum_to_version) {
    // Do not declare std::stringstream oss outside of the while loop as
    // oss.clear() doesn't reset the stream content, only clears out error state
    // flag in stringstream causing a problematic stream. Instead, it's cleaner
    // and safer to just declare a new std::stringstream one and swap them.
    std::stringstream oss;
    bool backPortSuccess =
        _backport_for_mobile(test_model_file_stream, oss, current_to_version);
    AT_ASSERT(backPortSuccess);

    // Check backport model version
    auto backport_version = _get_model_bytecode_version(oss);
    AT_ASSERT(backport_version == current_to_version);

    // Load and run the backport model, then compare the result with expect
    // result
    runAndCheckBytecodeModel(
        oss, input_data, expect_result_list, current_to_version);
    runAndCheckTorchScriptModel(
        oss, input_data, expect_result_list, current_to_version);

    current_to_version--;
  }
  //  backport to minimum version - 1 should fail
  std::stringstream oss;
  bool backPortSuccess =
      _backport_for_mobile(test_model_file_stream, oss, minimum_to_version - 1);
  AT_ASSERT(!backPortSuccess);
}
} // namespace

#if !defined FB_XPLAT_BUILD
TEST(LiteInterpreterTest, BackPortByteCodeModelAllVersions) {
  torch::jit::Module module("m");
  // NOLINTNEXTLINE(cppcoreguidelines-avoid-magic-numbers)
  module.register_parameter("weight", torch::ones({20, 1, 5, 5}), false);
  // NOLINTNEXTLINE(cppcoreguidelines-avoid-magic-numbers)
  module.register_parameter("bias", torch::ones({20}), false);
  module.define(R"(
    def forward(self, input):
      x1 = torch.zeros(2, 2)
      x2 = torch.empty_like(torch.empty(2, 2))
      x3 = torch._convolution(input, self.weight, self.bias, [1, 1], [0, 0], [1, 1], False, [0, 0], 1, False, False, True, True)
      return (x1, x2, x3)
  )");

  torch::jit::Module module_freeze = freeze(module);

  std::stringstream input_model_stream;
  module_freeze._save_for_mobile(input_model_stream);
  std::vector<IValue> input_data =
      std::vector<IValue>({torch::ones({1, 1, 28, 28})});
  std::vector<Tensor> expect_result_list;
  expect_result_list.emplace_back(at::ones({2, 2}, ScalarType::Float) * 0);
  expect_result_list.emplace_back(at::ones({2, 2}, ScalarType::Float));
  expect_result_list.emplace_back(
      at::ones({1, 20, 24, 24}, ScalarType::Float) * 26);
  backportAllVersionCheck(
      input_model_stream,
      input_data,
      expect_result_list,
      caffe2::serialize::kProducedBytecodeVersion);
}
#endif // !defined(FB_XPLAT_BUILD)

TEST(LiteInterpreterTest, GetRuntimeOpsAndInfo) {
  auto runtime_ops = _get_runtime_ops_and_info();
  // Ballpark estimate of the minimal number of ops; just used to
  // verify API returns a reasonably large number.
  AT_ASSERT(runtime_ops.size() > 2900);
}

<<<<<<< HEAD
TEST(LiteInterpreterTest, CompatiblePrimitiveType) {
  auto runtime_info = RuntimeCompatibilityInfo::get();

  // test trivial success case
  std::unordered_set<std::string> primitive_type = {"List", "int"};
  SupportedType type_table{primitive_type, {}};

  std::unordered_map<std::string, OperatorInfo> model_ops;
  model_ops["aten::add.Scalar"] = OperatorInfo{2};

  auto model_info = ModelCompatibilityInfo{
      caffe2::serialize::kMaxSupportedBytecodeVersion, model_ops, type_table};

  AT_ASSERT(
      is_compatible(runtime_info, model_info).status ==
      ModelCompatibilityStatus::OK);
}

TEST(LiteInterpreterTest, CompatibleCustomType) {
  auto runtime_info = RuntimeCompatibilityInfo::get();

  // Construct a simple NamedTuple custom type:
  // ("mynamedtuple",
  //   ("NamedTuple",
  //     (("id", List[int]), ("name", List[int]))
  //   )
  // )
  std::vector<IValue> namedtuple_definition(
      {c10::ivalue::Tuple::create(
           std::vector<IValue>({IValue("id"), IValue("List[int]")})),
       c10::ivalue::Tuple::create(
           std::vector<IValue>({IValue("name"), IValue("List[int]")}))});
  std::vector<IValue> namedtuple_vector = std::vector<IValue>(
      {"NamedTuple",
       c10::ivalue::Tuple::create(std::move(namedtuple_definition))});
  std::vector<IValue> namedtuple_type_vector(
      {IValue("mynamedtuple"),
       c10::ivalue::Tuple::create(std::move(namedtuple_vector))});
  IValue named_tuple_dummy =
      c10::ivalue::Tuple::create(std::move(namedtuple_type_vector));
  // std::vector<IValue> type_table = {IValue("List[int]"), named_tuple_dummy};
  std::string it = c10::parseCustomType(named_tuple_dummy)->annotation_str();
  std::unordered_set<std::string> type_table = {"List", "int", it};

  std::unordered_map<std::string, OperatorInfo> model_ops;
  model_ops["aten::add.Scalar"] = OperatorInfo{2};

  auto model_info = ModelCompatibilityInfo{
      caffe2::serialize::kMaxSupportedBytecodeVersion, model_ops, type_table};

  AT_ASSERT(
      is_compatible(runtime_info, model_info).status ==
      ModelCompatibilityStatus::OK);
}

TEST(LiteInterpreterTest, IncompatiblePrimitiveType) {
  auto runtime_info = RuntimeCompatibilityInfo::get();

  // test trivial fail case
  std::unordered_set<std::string> primitive_type = {
      "List", "int", "NamedTuple"};
  SupportedType type_table{primitive_type, {}};

  std::unordered_map<std::string, OperatorInfo> model_ops;
  model_ops["aten::add.Scalar"] = OperatorInfo{2};

  auto model_info = ModelCompatibilityInfo{
      caffe2::serialize::kMaxSupportedBytecodeVersion, model_ops, type_table};

  AT_ASSERT(
      is_compatible(runtime_info, model_info).status ==
      ModelCompatibilityStatus::ERROR);
}

TEST(LiteInterpreterTest, InCompatibleCustomType) {
  auto runtime_info = RuntimeCompatibilityInfo::get();
  std::unordered_set<std::string> type_table = {"List", "int", "CustomDict"};
  std::unordered_map<std::string, OperatorInfo> model_ops;
  model_ops["aten::add.Scalar"] = OperatorInfo{2};

  auto model_info = ModelCompatibilityInfo{
      caffe2::serialize::kMaxSupportedBytecodeVersion, model_ops, type_table};

  AT_ASSERT(
      is_compatible(runtime_info, model_info).status ==
      ModelCompatibilityStatus::ERROR);
}

=======
>>>>>>> d7043dd5
TEST(LiteInterpreterTest, isCompatibleSuccess) {
  // test trivial success case
  auto runtime_info = RuntimeCompatibilityInfo::get();
  std::unordered_map<std::string, OperatorInfo> model_ops;
  model_ops["aten::add.Scalar"] = OperatorInfo{2};

  std::unordered_set<std::string> types = {"List", "int"};
  auto model_info = ModelCompatibilityInfo{
      caffe2::serialize::kMaxSupportedBytecodeVersion, model_ops, types};

  AT_ASSERT(
      is_compatible(runtime_info, model_info).status ==
      ModelCompatibilityStatus::OK);
}

TEST(LiteInterpreterTest, isCompatibleFail) {
  // test trivial failure due to ops
  std::unordered_map<std::string, OperatorInfo> model_ops;
  model_ops["aten::add.Scalar"] = OperatorInfo{2};
  auto model_info = ModelCompatibilityInfo{
      caffe2::serialize::kMaxSupportedBytecodeVersion, model_ops};
  std::unordered_map<std::string, OperatorInfo> runtime_ops;
  runtime_ops["aten::add.Int"] = OperatorInfo{2};
  auto runtime_info = RuntimeCompatibilityInfo{
      caffe2::serialize::kMaxSupportedBytecodeVersion,
      runtime_ops,
      _get_supported_types()};

  auto result = is_compatible(runtime_info, model_info);
  AT_ASSERT(result.status = ModelCompatibilityStatus::ERROR);
  AT_ASSERT(
      result.errors[0] ==
      "Operator 'aten::add.Scalar' missing from runtime (not found)");

  // test trivial failure due to bytecode
  runtime_ops["aten::add.Scalar"] = OperatorInfo{2};
  runtime_info = RuntimeCompatibilityInfo{
      caffe2::serialize::kMaxSupportedBytecodeVersion,
      runtime_ops,
      _get_supported_types()};
  model_info.bytecode_version =
      caffe2::serialize::kMaxSupportedBytecodeVersion + 1;

  result = is_compatible(runtime_info, model_info);
  AT_ASSERT(result.status = ModelCompatibilityStatus::ERROR);

  // test trivial failure due to type
  runtime_info = RuntimeCompatibilityInfo::get();
  std::unordered_set<std::string> types = {"List", "int", "NamedTuple"};

  model_info = ModelCompatibilityInfo{
      caffe2::serialize::kMaxSupportedBytecodeVersion, model_ops, types};

  AT_ASSERT(
      is_compatible(runtime_info, model_info).status ==
      ModelCompatibilityStatus::ERROR);
}

TEST(LiteInterpreterTest, Eval) {
  std::vector<torch::jit::IValue> inputs;

  Module m("m");
  m.define(R"(
    def __init__(self, x):
      self.training = True

    def forward(self, input):
      return torch.dropout(input, 1.0, self.training)
  )");

  // NOLINTNEXTLINE(cppcoreguidelines-avoid-magic-numbers,modernize-use-emplace)
  inputs.push_back(torch::ones({1, 1, 28, 28}));
  m.eval();
  auto outputref = m.forward(inputs).toTensor();

  // save m in training mode to make sure that mobile eval() will correctly
  // change back to eval mode
  m.train();
  std::stringstream ss;
  m._save_for_mobile(ss);
  mobile::Module bc = _load_for_mobile(ss);
  bc.eval();
  IValue res;
  for (int i = 0; i < 3; ++i) {
    res = bc.get_method("forward")(inputs);
  }
  auto output = res.toTensor();
  AT_ASSERT(outputref.dim() == output.dim());
  AT_ASSERT(
      outputref[0][0][0][0].item<int>() == output[0][0][0][0].item<int>());
}

TEST(LiteInterpreterTest, FindWrongMethodName) {
  Module m("m");
  m.register_parameter("foo", torch::ones({}), false);
  m.define(R"(
    def add(self, x):
      b = 4
      return self.foo + x + b
  )");
  std::stringstream ss;
  m._save_for_mobile(ss);
  mobile::Module bc = _load_for_mobile(ss);
  ASSERT_TRUE(bc.find_method("forward") == c10::nullopt);
}

TEST(LiteInterpreterTest, FindAndRunMethod) {
  Module m("m");
  m.register_parameter("foo", torch::ones({}), false);
  m.define(R"(
    def add_it(self, x):
      b = 4
      return self.foo + x + b
  )");

  std::vector<IValue> inputs;
  auto minput = 5 * torch::ones({});
  inputs.emplace_back(minput);
  auto ref = m.get_method("add_it")(inputs);

  std::stringstream ss;
  m._save_for_mobile(ss);
  mobile::Module bc = _load_for_mobile(ss);
  IValue res;
  for (int i = 0; i < 3; ++i) {
    auto bcinputs = inputs;
    auto method = bc.find_method("add_it");
    AT_ASSERT(method != c10::nullopt);
    res = (*method)(std::move(bcinputs));
  }

  auto resd = res.toTensor().item<float>();
  auto refd = ref.toTensor().item<float>();
  AT_ASSERT(resd == refd);
}

TEST(LiteInterpreterTest, RunMethodVariadic) {
  Module m("m");
  m.register_parameter("foo", torch::ones({}), false);
  m.define(R"(
    def add_three(self, x, y):
      return self.foo + x + y
  )");

  std::vector<IValue> inputs;
  auto inputx = 5 * torch::ones({});
  auto inputy = 4 * torch::ones({});
  auto ref = m.run_method("add_three", inputx, inputy);

  std::stringstream ss;
  m._save_for_mobile(ss);
  mobile::Module bc = _load_for_mobile(ss);
  IValue res = bc.run_method("add_three", inputx, inputy);

  auto resd = res.toTensor().item<float>();
  auto refd = ref.toTensor().item<float>();
  AT_ASSERT(resd == refd);
}

TEST(LiteInterpreterTest, DuplicateSetState) {
  Module m("M");
  m.register_parameter("foo", torch::ones({}), false);
  m.define(R"(
    def __getstate__(self):
      return self.foo + self.foo
    def __setstate__(self, a):
      self.foo = a
    def forward(self, x):
      b = 4
      return self.foo + x + b
  )");

  Module b("B");
  b.register_module("M0", m);
  b.register_module("M1", m);
  b.define(R"(
    def forward(self, x):
      return self.M0.forward(x) + self.M1.forward(x)
  )");

  std::stringstream ss;
  m._save_for_mobile(ss);
  mobile::Module bc = _load_for_mobile(ss);
  const auto methods = bc.get_methods();
  const size_t expected_n = 3;
  ASSERT_EQ(methods.size(), expected_n);
}

TEST(LiteInterpreterTest, ExtraFiles) {
  const auto script = R"JIT(
    def forward(self):
        x = torch.rand(5, 5)
        x = x.mm(x)
        return x
  )JIT";

  auto module =
      std::make_shared<Module>("Module", std::make_shared<CompilationUnit>());
  module->define(script);
  std::ostringstream oss;
  std::unordered_map<std::string, std::string> extra_files;
  extra_files["metadata.json"] = "abc";
  extra_files["mobile_info.json"] = "{\"key\": 23}";
  module->_save_for_mobile(oss, extra_files);

  std::istringstream iss(oss.str());
  caffe2::serialize::IStreamAdapter adapter{&iss};
  std::unordered_map<std::string, std::string> loaded_extra_files;
  loaded_extra_files["metadata.json"] = "";
  torch::jit::_load_for_mobile(iss, torch::kCPU, loaded_extra_files);
  ASSERT_EQ(loaded_extra_files["metadata.json"], "abc");

  loaded_extra_files.clear();
  std::vector<std::string> all_files =
      caffe2::serialize::PyTorchStreamReader(&iss).getAllRecords();

  for (auto& file_name : all_files) {
    if (file_name.find("extra/") == 0) {
      loaded_extra_files[file_name.substr(6)] = "";
    }
  }

  torch::jit::_load_for_mobile(iss, torch::kCPU, loaded_extra_files);
  ASSERT_EQ(loaded_extra_files["metadata.json"], "abc");
  ASSERT_EQ(loaded_extra_files["mobile_info.json"], "{\"key\": 23}");
}

TEST(LiteInterpreterTest, OpNameExportFetchRootOperators) {
  torch::jit::Module m("m");
  m.register_parameter("weight", torch::ones({20, 1, 5, 5}), false);
  m.register_parameter("bias", torch::ones({20}), false);
  m.define(R"(
    def forward(self, input):
      x1 = torch.zeros(2, 2)
      x2 = torch.empty_like(torch.empty(2, 2))
      x3 = torch._convolution(input, self.weight, self.bias, [1, 1], [0, 0], [1, 1], False, [0, 0], 1, False, False, True, True)
      return (x1, x2, x3)
  )");
  m.eval();

  std::stringstream ss;
  m._save_for_mobile(ss);

  torch::jit::mobile::Module ptl_model = torch::jit::_load_for_mobile(ss);
  std::set<std::string> operator_names =
      torch::jit::mobile::_export_operator_list(ptl_model);
  std::set<std::string> expected_operator_names = {
      "aten::_convolution",
      "aten::empty.memory_format",
      "aten::empty_like",
      "aten::zeros",
  };
  EXPECT_EQ(operator_names, expected_operator_names)
      << "Expected the root operator lists to be the same";
}

TEST(LiteInterpreterTest, DefaultArgsConv) {
  auto s = std::getenv("PYTORCH_TEST_WITH_TSAN");
  if (s && strcmp(s, "1") == 0)
    return;

  std::vector<torch::jit::IValue> inputs;

  Module m("m");
  m.register_parameter("weight", torch::ones({20, 1, 5, 5}), false);
  m.register_parameter("bias", torch::ones({20}), false);
  m.define(R"(
    def forward(self, input):
      return torch.conv2d(input, self.weight, self.bias, [1, 1], [0, 0], [1, 1], 1)
  )");

  inputs.push_back(torch::ones({1, 1, 28, 28}));

  auto outputref = m.forward(inputs).toTensor();

  std::stringstream ss;
  m._save_for_mobile(ss);
  mobile::Module bc = _load_for_mobile(ss);
  IValue res;
  for (int i = 0; i < 1; ++i) {
    res = bc.get_method("forward")(inputs);
  }
  auto output = res.toTensor();
  AT_ASSERT(outputref.dim() == output.dim());
  AT_ASSERT(output.equal(outputref));
}

TEST(RunTimeTest, ParseBytecode) {
  // A simple example to show a simple bytecode that can be used independent of
  // PyTorch TorchScript serialization (unpickler, etc) and operator library.
  // It has basic control flow (if, else) and basic data orchestration (list
  // construction). The original PyTorch program:

  //  class Module(torch.nn.Module):
  //
  //    def __init__(self):
  //      super().__init__()
  //
  //    def forward(self, x: int, h: int, xfirst: bool):
  //      if xfirst:
  //        return [x, h]
  //      else:
  //        return [h, x]

  // 1. Prepare for the bytecode. In reality it can be from a customized
  // deserializer.
  std::vector<IValue> instructions{
      to_tuple({"STOREN", 1, 4}),
      to_tuple({"DROPR", 1, 0}),
      to_tuple({"MOVE", 4, 0}),
      to_tuple({"JF", 5, 0}),
      to_tuple({"LOAD", 2, 0}),
      to_tuple({"LOAD", 3, 0}),
      to_tuple({"LIST_CONSTRUCT", 0, 2}),
      to_tuple({"JMP", 4, 0}),
      to_tuple({"LOAD", 3, 0}),
      to_tuple({"LOAD", 2, 0}),
      to_tuple({"LIST_CONSTRUCT", 1, 2}),
      to_tuple({"STORE", 5, 0}),
      to_tuple({"DROPR", 3, 0}),
      to_tuple({"DROPR", 2, 0}),
      to_tuple({"MOVE", 5, 0}),
      to_tuple({"RET", 0, 0}),
  };
  std::vector<IValue> operators; // empty for this example
  std::vector<IValue> constants; // empty for this example

  std::vector<IValue> types{"List[int]", "List[int]"};
  // 2. Parse the function
  std::string function_name("test_function");
  auto function = std::unique_ptr<mobile::Function>(
      new mobile::Function(c10::QualifiedName(function_name)));
  std::vector<IValue> debug_handles_m_tuple;
  parseInstructions(
      function_name, instructions, debug_handles_m_tuple, function.get());
  parseTypes(types, function.get());
  const size_t rsize = 5;
  parseRegisterSize(rsize, function.get());

  // 3. Prepare for inputs and run the function
  // Note that the first input is reserved for Module object.
  // Since this is a function test and Module object is not required,
  // a dummy IValue (0) is added here.
  std::vector<IValue> inputs{0, 1, 2, true};
  function->run(inputs);
  auto output = inputs[0].toList();
  ASSERT_EQ(output[0], 1);
  ASSERT_EQ(output[1], 2);

  std::vector<IValue> inputs1{0, 1, 2, false};
  function->run(inputs1);
  auto output1 = inputs1[0].toList();
  ASSERT_EQ(output1[0], 2);
  ASSERT_EQ(output1[1], 1);
}

TEST(RunTimeTest, ParseOperator) {
  // A simple example to show a simple bytecode that can be used independent of
  // PyTorch TorchScript serialization (unpickler, etc) and operator library.
  // It has one operator and we should be able to register it. The original
  // PyTorch program:

  // class Add(torch.nn.Module):
  //     def __init__(self):
  //         super(Add, self).__init__()

  //     def forward(self, a, b):
  //         return a + b

  // 1. Prepare for the bytecode. In reality it can be from a customized
  // deserializer.
  std::vector<IValue> instructions{
      to_tuple({"STOREN", 1, 3}),
      to_tuple({"DROPR", 1, 0}),
      to_tuple({"MOVE", 2, 0}),
      to_tuple({"MOVE", 3, 0}),
      to_tuple({"OP", 0, 0}),
      to_tuple({"RET", 0, 0}),
  };
  std::vector<IValue> operators{
      to_tuple({"aten::add", "Tensor", 2}),
  };
  std::vector<IValue> constants{
      to_tuple({1}),
  };
  int64_t model_version = caffe2::serialize::kProducedBytecodeVersion;
  // 2. Parse the function
  std::string function_name("test_function");
  auto function = std::unique_ptr<mobile::Function>(
      new mobile::Function(c10::QualifiedName(function_name)));
  std::vector<IValue> debug_handles_m_tuple;
  parseInstructions(
      function_name, instructions, debug_handles_m_tuple, function.get());
  parseOperators(operators, model_version, 1, function.get());
  const size_t rsize = 5;
  parseRegisterSize(rsize, function.get());

  // 3. Prepare for inputs and run the function
  // Note that the first input is reserved for Module object.
  // Since this is a function test and Module object is not required,
  // a dummy IValue (0) is added here.
  std::vector<IValue> inputs{0, at::tensor(1), at::tensor(2)};
  function->run(inputs);
  auto output = inputs[0];
  ASSERT_EQ(output, at::tensor(3));
}

namespace {
void testLiteModuleCompareResultTensors(
    Module& m,
    const std::vector<torch::jit::IValue>& inputs,
    const std::string& method_name = "forward") {
  auto outputref = m.get_method(method_name)(inputs).toTensor();

  std::stringstream ss;
  m._save_for_mobile(ss);
  mobile::Module bc = _load_for_mobile(ss);
  IValue res;
  for (int i = 0; i < 3; ++i) {
    res = bc.get_method(method_name)(inputs);
  }
  auto output = res.toTensor();
  AT_ASSERT(outputref.dim() == output.dim());
  AT_ASSERT(output.equal(outputref));
}

void testDefaultArgsPinv(int num_args) {
  Module m("m");
  if (num_args == 1) {
    m.define(R"(
      def forward(self, input):
        return torch.linalg_pinv(input)
    )");
  } else if (num_args == 2) {
    m.define(R"(
      def forward(self, input):
        return torch.linalg_pinv(input, 1e-5)
    )");
  } else if (num_args == 3) {
    m.define(R"(
      def forward(self, input):
        return torch.linalg_pinv(input, 1e-5, True)
    )");
  }

  std::vector<torch::jit::IValue> inputs;
  const int N = 28;
  auto input = torch::range(1, N * N, 1);
  input[0] = 1; // a more stable matrix
  input = input.view({N, N});
  inputs.push_back(input);
  testLiteModuleCompareResultTensors(m, inputs);
}
} // namespace

#if !defined FB_XPLAT_BUILD
TEST(LiteInterpreterTest, DefaultArgsPinv) {
  // Test with different number of specified arguments.
  // Arguments not specified take default value.
  for (int num_args = 1; num_args <= 3; ++num_args) {
    testDefaultArgsPinv(num_args);
  }

  //  bytecode with one specified argument:
  //  (6,
  //      ('__torch__.m.forward',
  //          (('instructions',
  //              (('STOREN', 1, 2),
  //                  ('DROPR', 1, 0),
  //                  ('MOVE', 2, 0),
  //                  ('OP', 0, 0),
  //                  ('RET', 0, 0))),
  //              ('operators', (('aten::linalg_pinv', '', 1),)),
  //              ('constants', (False, 1e-15)), # default constants are not
  //              used
  //              ('types', ()),
  //              ('register_size', 2)),
  //          (('arguments',
  //              ((('name', 'self'), ('type', '__torch__.m'), ('default_value',
  //              None)),
  //                  (('name', 'input'), ('type', 'Tensor'), ('default_value',
  //                  None)))),
  //              ('returns',
  //                  ((('name', ''), ('type', 'Tensor'), ('default_value',
  //                  None)),)))))

  //  bytecode with 2 specified argument:
  //  (6,
  //      ('__torch__.m.forward',
  //          (('instructions',
  //              (('STOREN', 1, 2),
  //                  ('DROPR', 1, 0),
  //                  ('MOVE', 2, 0),
  //                  ('LOADC', 1, 0), # added LOADC for specified argument
  //                  ('OP', 0, 0),
  //                  ('RET', 0, 0))),
  //              ('operators', (('aten::linalg_pinv', '', 2),)),
  //              ('constants', (False, 1e-05)), # updated constant table
  //              ('types', ()),
  //              ('register_size', 2)),
  //          (('arguments',
  //              ((('name', 'self'), ('type', '__torch__.m'), ('default_value',
  //              None)),
  //                  (('name', 'input'), ('type', 'Tensor'), ('default_value',
  //                  None)))),
  //              ('returns',
  //                  ((('name', ''), ('type', 'Tensor'), ('default_value',
  //                  None)),)))))

  //  bytecode with 3 specified arguments:
  //  (6,
  //      ('__torch__.m.forward',
  //          (('instructions',
  //              (('STOREN', 1, 2),
  //                  ('DROPR', 1, 0),
  //                  ('MOVE', 2, 0),
  //                  ('LOADC', 1, 0),
  //                  ('LOADC', 0, 0),
  //                  ('OP', 0, 0),
  //                  ('RET', 0, 0))),
  //              ('operators', (('aten::linalg_pinv', '', 3),)),
  //              ('constants', (True, 1e-05)),
  //              ('types', ()),
  //              ('register_size', 2)),
  //          (('arguments',
  //              ((('name', 'self'), ('type', '__torch__.m'), ('default_value',
  //              None)),
  //                  (('name', 'input'), ('type', 'Tensor'), ('default_value',
  //                  None)))),
  //              ('returns',
  //                  ((('name', ''), ('type', 'Tensor'), ('default_value',
  //                  None)),)))))
}

TEST(LiteInterpreterTest, DefaultArgsPinvSpecifyDefault) {
  // The second argument is specified, but the value is the same as the default
  // value. It's treated as "not specified" since the value can be fetched from
  // schema.
  Module m("m");
  m.define(R"(
    def forward(self, input):
      return torch.linalg_pinv(input, 1e-15)
  )");
  torch::jit::MobileCode code(m.get_method("forward").graph(), "forward");
  auto arg_nums = code.op_to_num_specified_args();
  ASSERT_EQ(arg_nums.size(), 1);
  ASSERT_EQ(arg_nums["aten::linalg_pinv"], 1);
  std::vector<torch::jit::IValue> inputs;
  const int N = 28;
  auto input = torch::range(1, N * N, 1);
  input[0] = 1; // a more stable matrix
  input = input.view({N, N});
  inputs.push_back(input);
  testLiteModuleCompareResultTensors(m, inputs);
}

void testDefaultArgsPinvWithOutArg(int num_args) {
  Module m("m");
  if (num_args == 1) {
    m.define(R"(
      def forward(self, input):
        return torch.linalg_pinv(input, out=input)
    )");
  } else if (num_args == 2) {
    m.define(R"(
      def forward(self, input):
        return torch.linalg_pinv(input, 1e-5, out=input)
    )");
  } else if (num_args == 3) {
    m.define(R"(
      def forward(self, input):
        return torch.linalg_pinv(input, 1e-5, True, out=input)
    )");
  }

  const int N = 28;
  auto input = torch::range(1, N * N, 1);
  input[0] = 10000; // a more stable matrix
  input = input.view({N, N});
  auto ref = m.run_method("forward", input);
  TORCH_CHECK(!input.equal(torch::range(1, N * N, 1)));
  TORCH_CHECK(input.equal(ref.toTensor()));
}

TEST(LiteInterpreterTest, DefaultArgsPinvWithOutArg) {
  // Test with different number of specified arguments + out arg.
  // Arguments not specified take default value.
  for (int num_args = 1; num_args <= 3; ++num_args) {
    testDefaultArgsPinvWithOutArg(num_args);
  }
}

TEST(LiteInterpreterTest, DefaultArgsWithOutArg) {
  Module m("m");
  m.define(R"(
    def forward(self, x, h):
      torch.add(x, h, out=x)
  )");

  std::vector<IValue> inputs;
  auto input_x = 2 * torch::ones({});
  auto input_h = torch::ones({});
  auto ref = m.run_method("forward", input_x, input_h);

  std::stringstream ss;

  m._save_for_mobile(ss, {}, true);
  mobile::Module bc = _load_for_mobile(ss);
  bc.run_method("forward", input_x, input_h);
  AT_ASSERT(input_x.equal(4 * torch::ones({})));

  auto ops = _get_model_ops_and_info(ss);
  auto op = ops.find("aten::add.out");
  TORCH_CHECK(
      op != ops.end() && op->second.num_schema_args.has_value() &&
      op->second.num_schema_args.value() == 4);
}

TEST(LiteInterpreterTest, TestExceptionStackWithTwoLevelModuleHierarchy) {
  Module a("A");
  a.define(R"(
    def bar(self, x, y):
      return x + y
  )");
  Module b("B");
  b.register_module("A0", a);
  b.define(R"(
    def foo(self, x, y):
      return self.A0.bar(x, y) + 2
  )");
  Module c("C");
  c.register_module("B0", b);
  c.define(R"(
    def forward(self, x, y):
      return self.B0.foo(x, y) + 3
  )");

  std::vector<IValue> inputs;
  inputs.emplace_back(torch::rand({2, 4}));
  inputs.emplace_back(torch::rand({13, 9}));

  std::stringstream ss;
  c._save_for_mobile(ss, ExtraFilesMap(), true);
  auto lite_m = _load_for_mobile(ss);
  std::string error_pattern = R"(
  Module hierarchy:top(C)::<unknown>.B0(B)::foo.A0(A)::bar.aten::add
Traceback of TorchScript (most recent call last):
  File "<string>", line 3, in <unknown>

    def forward(self, x, y):
      return self.B0.foo(x, y) + 3
             ~~~~~~~~~~~ <--- HERE

  File "<string>", line 3, in foo

    def foo(self, x, y):
      return self.A0.bar(x, y) + 2
             ~~~~~~~~~~~ <--- HERE

  File "<string>", line 3, in bar

    def bar(self, x, y):
      return x + y
             ~~~~~ <--- HERE
  )";
  ASSERT_THROWS_WITH_MESSAGE(lite_m.forward(inputs), error_pattern);
}
#endif // !defined(FB_XPLAT_BUILD)

namespace {
static auto reg =
    torch::class_<TorchBindLiteInterpreterTestStruct>(
        "_TorchScriptTesting",
        "_LiteInterpreterTest")
        .def(torch::init<>())
        .def("get", &TorchBindLiteInterpreterTestStruct::get)
        .def_pickle(
            // __getattr__
            [](const c10::intrusive_ptr<TorchBindLiteInterpreterTestStruct>&
                   self) -> int64_t { return 0; },
            // __setattr__
            [](int64_t state) {
              return c10::make_intrusive<TorchBindLiteInterpreterTestStruct>();
            });

} // namespace

TEST(LiteInterpreterTest, OperatorCacheDifferentiatesDefaultArgs) {
  // Create 3 methods:
  //
  // 1. forward() returns a tensor with dtype=torch.int64 (4)
  // 2. forward2() returns a tensor with dtype=torch.float32 (6)
  // 3. forward3() returns a tensor with dtype=torch.float32 but
  //    the dtype is inferred by the input tensor's dtype
  //
  // If caching works correctly, then the result from the full-jit
  // module and the lite module will be the same. Otherwise, it
  // will be different if we don't correctly ignore the cache
  // entry for an operator that has a different number of
  // arguments.
  Module m("m");
  m.define(R"(
    def forward(self):
      ret1 = torch.new_empty(torch.zeros(10), [10], dtype=4)
      return ret1.fill_(25)
  )");
  m.define(R"(
    def forward2(self):
      ret1 = torch.new_empty(torch.zeros(10), [10], dtype=6)
      return ret1.fill_(32.0)
  )");
  m.define(R"(
    def forward3(self):
      ret1 = torch.new_empty(torch.zeros(10), [10])
      return ret1.fill_(12.0)
  )");

  std::vector<torch::jit::IValue> inputs;
  testLiteModuleCompareResultTensors(m, inputs, "forward");
  testLiteModuleCompareResultTensors(m, inputs, "forward2");
  testLiteModuleCompareResultTensors(m, inputs, "forward3");
}

} // namespace jit
} // namespace torch<|MERGE_RESOLUTION|>--- conflicted
+++ resolved
@@ -20,12 +20,6 @@
 #include <torch/torch.h>
 
 #include <unordered_set>
-
-namespace c10 {
-// std::string serializeType(const Type &t);
-TypePtr parseType(const std::string& pythonStr);
-TypePtr parseCustomType(IValue custom_type);
-} // namespace c10
 
 // Tests go in torch::jit
 namespace torch {
@@ -623,104 +617,13 @@
   AT_ASSERT(runtime_ops.size() > 2900);
 }
 
-<<<<<<< HEAD
-TEST(LiteInterpreterTest, CompatiblePrimitiveType) {
-  auto runtime_info = RuntimeCompatibilityInfo::get();
-
-  // test trivial success case
-  std::unordered_set<std::string> primitive_type = {"List", "int"};
-  SupportedType type_table{primitive_type, {}};
-
-  std::unordered_map<std::string, OperatorInfo> model_ops;
-  model_ops["aten::add.Scalar"] = OperatorInfo{2};
-
-  auto model_info = ModelCompatibilityInfo{
-      caffe2::serialize::kMaxSupportedBytecodeVersion, model_ops, type_table};
-
-  AT_ASSERT(
-      is_compatible(runtime_info, model_info).status ==
-      ModelCompatibilityStatus::OK);
-}
-
-TEST(LiteInterpreterTest, CompatibleCustomType) {
-  auto runtime_info = RuntimeCompatibilityInfo::get();
-
-  // Construct a simple NamedTuple custom type:
-  // ("mynamedtuple",
-  //   ("NamedTuple",
-  //     (("id", List[int]), ("name", List[int]))
-  //   )
-  // )
-  std::vector<IValue> namedtuple_definition(
-      {c10::ivalue::Tuple::create(
-           std::vector<IValue>({IValue("id"), IValue("List[int]")})),
-       c10::ivalue::Tuple::create(
-           std::vector<IValue>({IValue("name"), IValue("List[int]")}))});
-  std::vector<IValue> namedtuple_vector = std::vector<IValue>(
-      {"NamedTuple",
-       c10::ivalue::Tuple::create(std::move(namedtuple_definition))});
-  std::vector<IValue> namedtuple_type_vector(
-      {IValue("mynamedtuple"),
-       c10::ivalue::Tuple::create(std::move(namedtuple_vector))});
-  IValue named_tuple_dummy =
-      c10::ivalue::Tuple::create(std::move(namedtuple_type_vector));
-  // std::vector<IValue> type_table = {IValue("List[int]"), named_tuple_dummy};
-  std::string it = c10::parseCustomType(named_tuple_dummy)->annotation_str();
-  std::unordered_set<std::string> type_table = {"List", "int", it};
-
-  std::unordered_map<std::string, OperatorInfo> model_ops;
-  model_ops["aten::add.Scalar"] = OperatorInfo{2};
-
-  auto model_info = ModelCompatibilityInfo{
-      caffe2::serialize::kMaxSupportedBytecodeVersion, model_ops, type_table};
-
-  AT_ASSERT(
-      is_compatible(runtime_info, model_info).status ==
-      ModelCompatibilityStatus::OK);
-}
-
-TEST(LiteInterpreterTest, IncompatiblePrimitiveType) {
-  auto runtime_info = RuntimeCompatibilityInfo::get();
-
-  // test trivial fail case
-  std::unordered_set<std::string> primitive_type = {
-      "List", "int", "NamedTuple"};
-  SupportedType type_table{primitive_type, {}};
-
-  std::unordered_map<std::string, OperatorInfo> model_ops;
-  model_ops["aten::add.Scalar"] = OperatorInfo{2};
-
-  auto model_info = ModelCompatibilityInfo{
-      caffe2::serialize::kMaxSupportedBytecodeVersion, model_ops, type_table};
-
-  AT_ASSERT(
-      is_compatible(runtime_info, model_info).status ==
-      ModelCompatibilityStatus::ERROR);
-}
-
-TEST(LiteInterpreterTest, InCompatibleCustomType) {
-  auto runtime_info = RuntimeCompatibilityInfo::get();
-  std::unordered_set<std::string> type_table = {"List", "int", "CustomDict"};
-  std::unordered_map<std::string, OperatorInfo> model_ops;
-  model_ops["aten::add.Scalar"] = OperatorInfo{2};
-
-  auto model_info = ModelCompatibilityInfo{
-      caffe2::serialize::kMaxSupportedBytecodeVersion, model_ops, type_table};
-
-  AT_ASSERT(
-      is_compatible(runtime_info, model_info).status ==
-      ModelCompatibilityStatus::ERROR);
-}
-
-=======
->>>>>>> d7043dd5
 TEST(LiteInterpreterTest, isCompatibleSuccess) {
   // test trivial success case
   auto runtime_info = RuntimeCompatibilityInfo::get();
   std::unordered_map<std::string, OperatorInfo> model_ops;
   model_ops["aten::add.Scalar"] = OperatorInfo{2};
 
-  std::unordered_set<std::string> types = {"List", "int"};
+  std::unordered_set<std::string> types = {"List", "int", "NamedTuple"};
   auto model_info = ModelCompatibilityInfo{
       caffe2::serialize::kMaxSupportedBytecodeVersion, model_ops, types};
 
@@ -762,7 +665,7 @@
 
   // test trivial failure due to type
   runtime_info = RuntimeCompatibilityInfo::get();
-  std::unordered_set<std::string> types = {"List", "int", "NamedTuple"};
+  std::unordered_set<std::string> types = {"List", "int", "Sequence"};
 
   model_info = ModelCompatibilityInfo{
       caffe2::serialize::kMaxSupportedBytecodeVersion, model_ops, types};
