--- conflicted
+++ resolved
@@ -93,13 +93,6 @@
         >>> print(output.size())
         torch.Size([128, 30])
     """
-<<<<<<< HEAD
-    def __init__(self, in_features, out_features, bias=True):
-        super(Linear, self).__init__(in_features, out_features, bias)
-        if bias:
-            del self.bias
-            qbias = torch._empty_affine_quantized(
-=======
 
     __annotations__ = {'bias' : Optional[torch.Tensor]}
 
@@ -113,7 +106,6 @@
         self.out_features = out_features
         if bias_:
             self.bias = torch._empty_affine_quantized(
->>>>>>> 328c9b4b
                 [out_features], scale=1, zero_point=0, dtype=torch.qint32)
         else:
             self.bias = None
