import math

import torch
from torch.distributions import constraints
from torch.distributions.distribution import Distribution
from torch.distributions.multivariate_normal import _batch_mahalanobis, _batch_mv
from torch.distributions.utils import _standard_normal, lazy_property


def _batch_capacitance_tril(W, D):
    r"""
    Computes Cholesky of :math:`I + W.T @ inv(D) @ W` for a batch of matrices :math:`W`
    and a batch of vectors :math:`D`.
    """
    m = W.size(-1)
    Wt_Dinv = W.mT / D.unsqueeze(-2)
    K = torch.matmul(Wt_Dinv, W).contiguous()
    K.view(-1, m * m)[:, ::m + 1] += 1  # add identity matrix to K
    return torch.linalg.cholesky(K)


def _batch_lowrank_logdet(W, D, capacitance_tril):
    r"""
    Uses "matrix determinant lemma"::
        log|W @ W.T + D| = log|C| + log|D|,
    where :math:`C` is the capacitance matrix :math:`I + W.T @ inv(D) @ W`, to compute
    the log determinant.
    """
    return 2 * capacitance_tril.diagonal(dim1=-2, dim2=-1).log().sum(-1) + D.log().sum(-1)


def _batch_lowrank_mahalanobis(W, D, x, capacitance_tril):
    r"""
    Uses "Woodbury matrix identity"::
        inv(W @ W.T + D) = inv(D) - inv(D) @ W @ inv(C) @ W.T @ inv(D),
    where :math:`C` is the capacitance matrix :math:`I + W.T @ inv(D) @ W`, to compute the squared
    Mahalanobis distance :math:`x.T @ inv(W @ W.T + D) @ x`.
    """
    Wt_Dinv = W.mT / D.unsqueeze(-2)
    Wt_Dinv_x = _batch_mv(Wt_Dinv, x)
    mahalanobis_term1 = (x.pow(2) / D).sum(-1)
    mahalanobis_term2 = _batch_mahalanobis(capacitance_tril, Wt_Dinv_x)
    return mahalanobis_term1 - mahalanobis_term2


class LowRankMultivariateNormal(Distribution):
    r"""
    Creates a multivariate normal distribution with covariance matrix having a low-rank form
    parameterized by :attr:`cov_factor` and :attr:`cov_diag`::

        covariance_matrix = cov_factor @ cov_factor.T + cov_diag

    Example:

        >>> m = LowRankMultivariateNormal(torch.zeros(2), torch.tensor([[1.], [0.]]), torch.ones(2))
        >>> m.sample()  # normally distributed with mean=`[0,0]`, cov_factor=`[[1],[0]]`, cov_diag=`[1,1]`
        tensor([-0.2102, -0.5429])

    Args:
        loc (Tensor): mean of the distribution with shape `batch_shape + event_shape`
        cov_factor (Tensor): factor part of low-rank form of covariance matrix with shape
            `batch_shape + event_shape + (rank,)`
        cov_diag (Tensor): diagonal part of low-rank form of covariance matrix with shape
            `batch_shape + event_shape`

    Note:
        The computation for determinant and inverse of covariance matrix is avoided when
        `cov_factor.shape[1] << cov_factor.shape[0]` thanks to `Woodbury matrix identity
        <https://en.wikipedia.org/wiki/Woodbury_matrix_identity>`_ and
        `matrix determinant lemma <https://en.wikipedia.org/wiki/Matrix_determinant_lemma>`_.
        Thanks to these formulas, we just need to compute the determinant and inverse of
        the small size "capacitance" matrix::

            capacitance = I + cov_factor.T @ inv(cov_diag) @ cov_factor
    """
    arg_constraints = {"loc": constraints.real_vector,
                       "cov_factor": constraints.independent(constraints.real, 2),
                       "cov_diag": constraints.independent(constraints.positive, 1)}
    support = constraints.real_vector
    has_rsample = True

    def __init__(self, loc, cov_factor, cov_diag, validate_args=None):
        if loc.dim() < 1:
            raise ValueError("loc must be at least one-dimensional.")
        event_shape = loc.shape[-1:]
        if cov_factor.dim() < 2:
            raise ValueError("cov_factor must be at least two-dimensional, "
                             "with optional leading batch dimensions")
        if cov_factor.shape[-2:-1] != event_shape:
            raise ValueError("cov_factor must be a batch of matrices with shape {} x m"
                             .format(event_shape[0]))
        if cov_diag.shape[-1:] != event_shape:
            raise ValueError("cov_diag must be a batch of vectors with shape {}".format(event_shape))

        loc_ = loc.unsqueeze(-1)
        cov_diag_ = cov_diag.unsqueeze(-1)
        try:
            loc_, self.cov_factor, cov_diag_ = torch.broadcast_tensors(loc_, cov_factor, cov_diag_)
        except RuntimeError as e:
            raise ValueError("Incompatible batch shapes: loc {}, cov_factor {}, cov_diag {}"
                             .format(loc.shape, cov_factor.shape, cov_diag.shape)) from e
        self.loc = loc_[..., 0]
        self.cov_diag = cov_diag_[..., 0]
        batch_shape = self.loc.shape[:-1]

        self._unbroadcasted_cov_factor = cov_factor
        self._unbroadcasted_cov_diag = cov_diag
        self._capacitance_tril = _batch_capacitance_tril(cov_factor, cov_diag)
        super(LowRankMultivariateNormal, self).__init__(batch_shape, event_shape,
                                                        validate_args=validate_args)

    def expand(self, batch_shape, _instance=None):
        new = self._get_checked_instance(LowRankMultivariateNormal, _instance)
        batch_shape = torch.Size(batch_shape)
        loc_shape = batch_shape + self.event_shape
        new.loc = self.loc.expand(loc_shape)
        new.cov_diag = self.cov_diag.expand(loc_shape)
        new.cov_factor = self.cov_factor.expand(loc_shape + self.cov_factor.shape[-1:])
        new._unbroadcasted_cov_factor = self._unbroadcasted_cov_factor
        new._unbroadcasted_cov_diag = self._unbroadcasted_cov_diag
        new._capacitance_tril = self._capacitance_tril
        super(LowRankMultivariateNormal, new).__init__(batch_shape,
                                                       self.event_shape,
                                                       validate_args=False)
        new._validate_args = self._validate_args
        return new

    @property
    def mean(self):
        return self.loc

    @lazy_property
    def variance(self):
        return (self._unbroadcasted_cov_factor.pow(2).sum(-1)
                + self._unbroadcasted_cov_diag).expand(self._batch_shape + self._event_shape)

    @lazy_property
    def scale_tril(self):
        # The following identity is used to increase the numerically computation stability
        # for Cholesky decomposition (see http://www.gaussianprocess.org/gpml/, Section 3.4.3):
        #     W @ W.T + D = D1/2 @ (I + D-1/2 @ W @ W.T @ D-1/2) @ D1/2
        # The matrix "I + D-1/2 @ W @ W.T @ D-1/2" has eigenvalues bounded from below by 1,
        # hence it is well-conditioned and safe to take Cholesky decomposition.
        n = self._event_shape[0]
        cov_diag_sqrt_unsqueeze = self._unbroadcasted_cov_diag.sqrt().unsqueeze(-1)
        Dinvsqrt_W = self._unbroadcasted_cov_factor / cov_diag_sqrt_unsqueeze
        K = torch.matmul(Dinvsqrt_W, Dinvsqrt_W.mT).contiguous()
        K.view(-1, n * n)[:, ::n + 1] += 1  # add identity matrix to K
        scale_tril = cov_diag_sqrt_unsqueeze * torch.linalg.cholesky(K)
        return scale_tril.expand(self._batch_shape + self._event_shape + self._event_shape)

    @lazy_property
    def covariance_matrix(self):
        covariance_matrix = (torch.matmul(self._unbroadcasted_cov_factor,
                                          self._unbroadcasted_cov_factor.mT)
                             + torch.diag_embed(self._unbroadcasted_cov_diag))
        return covariance_matrix.expand(self._batch_shape + self._event_shape +
                                        self._event_shape)

    @lazy_property
    def precision_matrix(self):
        # We use "Woodbury matrix identity" to take advantage of low rank form::
        #     inv(W @ W.T + D) = inv(D) - inv(D) @ W @ inv(C) @ W.T @ inv(D)
        # where :math:`C` is the capacitance matrix.
        Wt_Dinv = (self._unbroadcasted_cov_factor.mT
                   / self._unbroadcasted_cov_diag.unsqueeze(-2))
<<<<<<< HEAD
        A = torch.linalg.solve_triangular(self._capacitance_tril, Wt_Dinv, upper=False)
        precision_matrix = (torch.diag_embed(self._unbroadcasted_cov_diag.reciprocal())
                            - torch.matmul(A.transpose(-1, -2), A))
=======
        A = torch.triangular_solve(Wt_Dinv, self._capacitance_tril, upper=False)[0]
        precision_matrix = torch.diag_embed(self._unbroadcasted_cov_diag.reciprocal()) - A.mT @ A
>>>>>>> f509ef83
        return precision_matrix.expand(self._batch_shape + self._event_shape +
                                       self._event_shape)

    def rsample(self, sample_shape=torch.Size()):
        shape = self._extended_shape(sample_shape)
        W_shape = shape[:-1] + self.cov_factor.shape[-1:]
        eps_W = _standard_normal(W_shape, dtype=self.loc.dtype, device=self.loc.device)
        eps_D = _standard_normal(shape, dtype=self.loc.dtype, device=self.loc.device)
        return (self.loc + _batch_mv(self._unbroadcasted_cov_factor, eps_W)
                + self._unbroadcasted_cov_diag.sqrt() * eps_D)

    def log_prob(self, value):
        if self._validate_args:
            self._validate_sample(value)
        diff = value - self.loc
        M = _batch_lowrank_mahalanobis(self._unbroadcasted_cov_factor,
                                       self._unbroadcasted_cov_diag,
                                       diff,
                                       self._capacitance_tril)
        log_det = _batch_lowrank_logdet(self._unbroadcasted_cov_factor,
                                        self._unbroadcasted_cov_diag,
                                        self._capacitance_tril)
        return -0.5 * (self._event_shape[0] * math.log(2 * math.pi) + log_det + M)

    def entropy(self):
        log_det = _batch_lowrank_logdet(self._unbroadcasted_cov_factor,
                                        self._unbroadcasted_cov_diag,
                                        self._capacitance_tril)
        H = 0.5 * (self._event_shape[0] * (1.0 + math.log(2 * math.pi)) + log_det)
        if len(self._batch_shape) == 0:
            return H
        else:
            return H.expand(self._batch_shape)<|MERGE_RESOLUTION|>--- conflicted
+++ resolved
@@ -164,14 +164,8 @@
         # where :math:`C` is the capacitance matrix.
         Wt_Dinv = (self._unbroadcasted_cov_factor.mT
                    / self._unbroadcasted_cov_diag.unsqueeze(-2))
-<<<<<<< HEAD
         A = torch.linalg.solve_triangular(self._capacitance_tril, Wt_Dinv, upper=False)
-        precision_matrix = (torch.diag_embed(self._unbroadcasted_cov_diag.reciprocal())
-                            - torch.matmul(A.transpose(-1, -2), A))
-=======
-        A = torch.triangular_solve(Wt_Dinv, self._capacitance_tril, upper=False)[0]
         precision_matrix = torch.diag_embed(self._unbroadcasted_cov_diag.reciprocal()) - A.mT @ A
->>>>>>> f509ef83
         return precision_matrix.expand(self._batch_shape + self._event_shape +
                                        self._event_shape)
 
