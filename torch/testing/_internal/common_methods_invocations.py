--- conflicted
+++ resolved
@@ -1240,7 +1240,6 @@
         self.inplace_variant = foreach_method_inplace
         self.ref = torch_ref_method
 
-<<<<<<< HEAD
 class ForeachBinaryFuncInfo(OpInfo):
     """Early version of a specialized OpInfo for foreach binary functions"""
     def __init__(self,
@@ -1354,8 +1353,6 @@
             return self.method_variant(triangular_input, upper=upper)
 
         return triangular_func
-=======
->>>>>>> 97ca083a
 
 def sample_inputs_linalg_cholesky_inverse(op_info, device, dtype, requires_grad=False):
     # Generate Cholesky factors of positive-definite (non-singular) Hermitian (symmetric) matrices
