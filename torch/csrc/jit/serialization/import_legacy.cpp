--- conflicted
+++ resolved
@@ -130,13 +130,9 @@
         LEGACY_pickled_ivalues_.end(), list.begin(), list.end());
   } else if (proto_version >= 3) {
     LEGACY_pickled_ivalues_ =
-<<<<<<< HEAD
-        LEGACY_loadPickleArchive("attributes.pkl").toTupleRef().elements();
-=======
         std::move(*LEGACY_loadPickleArchive("attributes.pkl").toTuple())
             .elements()
             .vec();
->>>>>>> 1208a4f9
   }
   LEGACY_moduleStack_.emplace_back("__torch__");
   const auto& module_def = model_def.main_module();
