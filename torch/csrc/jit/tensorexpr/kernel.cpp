--- conflicted
+++ resolved
@@ -356,11 +356,7 @@
     throw malformed_input("no scalar in Constant");
   }
 
-<<<<<<< HEAD
   return scalars_.at(v);
-=======
-  return ArgValue(scalars_.at(v));
->>>>>>> 28f52649
 }
 
 ExprHandle TensorExprKernel::tensorOrConstant(
@@ -371,10 +367,6 @@
   }
   return constant(v);
 }
-<<<<<<< HEAD
-=======
-
->>>>>>> 28f52649
 ExprHandle TensorExprKernel::tensorOrConstant(
     const torch::jit::Value* v,
     const std::vector<ExprHandle>& axes) {
@@ -902,30 +894,6 @@
       });
 }
 
-Tensor* TensorExprKernel::computeTwoOperand(
-    const std::string& name,
-    const std::vector<ArgValue> inputValues,
-    const c10::optional<at::ScalarType> outputTensorType,
-    const std::vector<ExprHandle> outputShape,
-    const std::function<ExprHandle(const ExprHandle&, const ExprHandle&)>&
-        innerExpr) {
-  return Compute(
-      name,
-      c10::fmap<DimArg>(outputShape),
-      [this, inputValues, outputTensorType, innerExpr](
-          const std::vector<VarHandle>& axes) {
-        std::vector<ExprHandle> indices(axes.begin(), axes.end());
-        std::vector<ExprHandle> inputs = {
-            tensorOrConstant(inputValues[0], indices),
-            tensorOrConstant(inputValues[1], indices),
-        };
-
-        promoteInputs(inputs);
-        ExprHandle compute = innerExpr(inputs[0], inputs[1]);
-        return demoteOutput(compute, outputTensorType);
-      });
-}
-
 Tensor* TensorExprKernel::computeTwoOperandWithAlpha(
     const std::string& name,
     const std::vector<ArgValue>& inputValues,
@@ -1086,19 +1054,9 @@
                 "aten_sub", inputs, outputType, outputShape, sub_lambda);
     } break;
     case aten::mul: {
-      std::vector<ArgValue> argInputs;
-      for (auto inp : v->node()->inputs()) {
-        argInputs.push_back(jitToArgValue(inp));
-      }
-      auto outputType = getOutputType(v->node()->output());
-      auto outputShape = inferSizesForValue(v);
       return computeTwoOperand(
           "aten_mul",
-<<<<<<< HEAD
-          inputs,
-=======
-          argInputs,
->>>>>>> 28f52649
+          inputs,
           outputType,
           outputShape,
           [](const ExprHandle& lhs, const ExprHandle& rhs) {
@@ -2024,6 +1982,20 @@
           inputList, jitToArgValue(v->node()->input(1)), outputShape);
     } break;
 
+    case prim::ConstantChunk: {
+      return Compute(
+          "prim_constantchunk",
+          dimsFromSizes(sizesForValue(v)),
+          [this, v](const std::vector<VarHandle>& axes) {
+            auto const& n = v->node();
+            int64_t dim = n->i(attr::dim);
+            int64_t chunks = n->i(attr::chunks);
+            std::vector<ExprHandle> indices(axes.begin(), axes.end());
+            return chunk(
+                bufs_.at(n->input(0)), v->offset(), dim, chunks, indices);
+          });
+    } break;
+
     case aten::sum: {
       return computeSum(v);
     }
