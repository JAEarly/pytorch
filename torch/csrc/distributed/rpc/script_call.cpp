--- conflicted
+++ resolved
@@ -129,11 +129,7 @@
       *RpcAgent::getCurrentRpcAgent()->getTypeResolver(),
       message.tensors());
 
-<<<<<<< HEAD
-  auto values = value.toTupleRef().elements();
-=======
   auto values = std::move(*std::move(value).toTuple()).elements().vec();
->>>>>>> 1208a4f9
   return fromIValues(values);
 }
 
