--- conflicted
+++ resolved
@@ -37,12 +37,8 @@
 CLANG_WARNING_PATTERN = re.compile(
     r"([^:]+):(\d+):\d+:\s+(warning|error):.*\[([^\]]+)\]"
 )
-<<<<<<< HEAD
 EXPORT_FIXES_PREFIX = "ctidy-fixes"
 
-
-=======
->>>>>>> 7a911095
 # Set from command line arguments in main().
 VERBOSE = False
 QUIET = False
@@ -423,152 +419,6 @@
     return dict(files)
 
 
-<<<<<<< HEAD
-def run_shell_commands_in_parallel(
-    commands: List[Tuple[List[str], str]], disable_progress_bar: bool
-) -> List[Tuple[int, str, str]]:
-    progress_meter = ProgressMeter(
-        len(commands),
-        f"Processing {len(commands)} clang-tidy jobs",
-        disable_progress_bar=disable_progress_bar,
-    )
-
-    async def run_command(cmd: List[str], filename: str) -> Tuple[int, str, str]:
-        proc = await asyncio.create_subprocess_shell(
-            " ".join(shlex.quote(x) for x in cmd),  # type: ignore[attr-defined]
-            stdout=asyncio.subprocess.PIPE,
-            stderr=asyncio.subprocess.PIPE,
-        )
-        out = await proc.communicate()
-        stdout, stderr = out[0].decode("utf-8").strip(), out[1].decode("utf-8").strip()
-        returncode = proc.returncode if proc.returncode is not None else -1
-
-        if returncode != 0:
-            msg = f"Warning detected in {filename}\n{stdout}"
-            if VERBOSE:
-                msg += f"\n{stderr}"
-            progress_meter.print(msg)
-        progress_meter.update(f"Processed {filename}")
-
-        return returncode, stdout, stderr
-
-    async def gather_with_concurrency(n: int, tasks: List[Any]) -> Any:
-        semaphore = asyncio.Semaphore(n)
-
-        async def sem_task(task: Any) -> Any:
-            async with semaphore:
-                return await task
-
-        return await asyncio.gather(
-            *(sem_task(task) for task in tasks), return_exceptions=True
-        )
-
-    async def helper() -> Any:
-        coros = [run_command(cmd, filename) for (cmd, filename) in commands]
-        return await gather_with_concurrency(multiprocessing.cpu_count(), coros)
-
-    loop = asyncio.get_event_loop()
-    results: List[Tuple[int, str, str]] = loop.run_until_complete(helper())
-    return results
-
-
-def run_clang_tidy(
-    options: Any, line_filters: List[Dict[str, Any]], files: Iterable[str]
-) -> Tuple[int, str]:
-    """Executes the actual clang-tidy command in the shell."""
-    command = [options.clang_tidy_exe, "-p", options.compile_commands_dir]
-    if not options.config_file and os.path.exists(".clang-tidy"):
-        options.config_file = ".clang-tidy"
-    if options.config_file:
-        import yaml
-
-        with open(options.config_file) as config:
-            # Here we convert the YAML config file to a JSON blob.
-            command += [
-                "-config",
-                json.dumps(yaml.load(config, Loader=yaml.SafeLoader)),
-            ]
-    if options.print_include_paths:
-        command += ["--extra-arg", "-v"]
-    if options.include_dir:
-        for dir in options.include_dir:
-            command += ["--extra-arg", f"-I{dir}"]
-
-    command += options.extra_args
-
-    if line_filters:
-        command += ["-line-filter", json.dumps(line_filters)]
-
-    if options.dry_run:
-        return 0, str([c for c, _ in commands])
-
-    commands = []
-
-    for f in files:
-        new_command = list(command) + [map_filename(options.compile_commands_dir, f)]
-        if options.export_fixes:
-            suffix = "-".join(f.split(os.sep))
-            new_command += [f"--export-fixes={EXPORT_FIXES_PREFIX}-{suffix}.yml"]
-        commands.append((new_command, f))
-    result = run_shell_commands_in_parallel(commands, options.disable_progress_bar)
-    returncode = (
-        0
-        if sum([returncode for (returncode, stdout, stderr) in result]) == 0
-        else -1
-    )
-    output = "\n".join(
-        [f"{stdout}\n{stderr}\n" for (returncode, stdout, stderr) in result]
-    )
-
-    result = run_shell_commands_in_parallel(commands, options.disable_progress_bar)
-    returncode = 0 if sum([returncode for (returncode, _, _) in result]) == 0 else -1
-    output = "\n".join([f"{stdout}\n{stderr}" for (_, stdout, stderr) in result])
-
-    return returncode, output
-
-
-def extract_warnings(
-    output: str, base_dir: str = "."
-) -> Dict[str, Dict[int, Set[str]]]:
-    rc: Dict[str, Dict[int, Set[str]]] = {}
-    for line in output.splitlines():
-        p = CLANG_WARNING_PATTERN.match(line)
-        if p is None:
-            continue
-        if os.path.isabs(p.group(1)):
-            path = os.path.abspath(p.group(1))
-        else:
-            path = os.path.abspath(os.path.join(base_dir, p.group(1)))
-        line_no = int(p.group(2))
-
-        # Filter out any options (which start with '-')
-        warnings = set([w for w in p.group(4).split(",") if not w.startswith("-")])
-        if path not in rc:
-            rc[path] = {}
-        if line_no not in rc[path]:
-            rc[path][line_no] = set()
-        rc[path][line_no].update(warnings)
-    return rc
-
-
-def apply_nolint(fname: str, warnings: Dict[int, Set[str]]) -> None:
-    with open(fname, encoding="utf-8") as f:
-        lines = f.readlines()
-
-    line_offset = -1  # As in .cpp files lines are numbered starting from 1
-    for line_no in sorted(warnings.keys()):
-        nolint_diagnostics = ",".join(warnings[line_no])
-        line_no += line_offset
-        indent = " " * (len(lines[line_no]) - len(lines[line_no].lstrip(" ")))
-        lines.insert(line_no, f"{indent}// NOLINTNEXTLINE({nolint_diagnostics})\n")
-        line_offset += 1
-
-    with open(fname, mode="w") as f:
-        f.write("".join(lines))
-
-
-=======
->>>>>>> 7a911095
 def filter_from_diff(
     paths: List[str], diffs: List[str]
 ) -> Tuple[List[str], List[Dict[Any, Any]]]:
